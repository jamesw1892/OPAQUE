#!/usr/bin/sage
# vim: syntax=python

import sys
import hmac
from hash import scrypt

try:
    from sagelib.oprf import SetupOPRFClient, SetupOPRFServer, DeriveKeyPair, MODE_OPRF
    from sagelib.opaque_messages import RegistrationRequest, RegistrationResponse, RegistrationUpload, CredentialRequest, CredentialResponse, CleartextCredentials, Envelope, deserialize_envelope
    from sagelib.opaque_common import curve25519_clamp, xor, OS2IP, OS2IP_le, _as_bytes, OPAQUE_NONCE_LENGTH
except ImportError as e:
    sys.exit("Error loading preprocessed sage files. Try running `make setup && make clean pyfiles`. Full error: " + e)

OPAQUE_SEED_LENGTH = 32

class OPAQUECore(object):
    def __init__(self, config, rng):
        self.config = config
        self.rng = rng

    def derive_randomized_password(self, password, response, blind):
        oprf_context = SetupOPRFClient(self.config.oprf_suite.identifier)
        oprf_output = oprf_context.finalize(password, blind, self.config.oprf_suite.group.deserialize(response.data), None, None, None)
        stretched_oprf_output = self.config.ksf.stretch(oprf_output)
        return self.config.kdf.extract(_as_bytes(""), oprf_output + stretched_oprf_output)

    def derive_masking_key(self, randomized_password):
        Nh = self.config.hash().digest_size
        masking_key = self.config.kdf.expand(randomized_password, _as_bytes("MaskingKey"), Nh)
        return masking_key

    def create_registration_request(self, password):
        oprf_context = SetupOPRFClient(self.config.oprf_suite.identifier)
        blind, blinded_element = oprf_context.blind(password, self.rng)
        blinded_message = self.config.oprf_suite.group.serialize(blinded_element)
        request = RegistrationRequest(blinded_message)
        return request, blind

    def create_registration_response(self, request, server_public_key, oprf_seed, credential_identifier):
        ikm = self.config.kdf.expand(oprf_seed, credential_identifier + _as_bytes("OprfKey"), OPAQUE_SEED_LENGTH)
        (kU, _) = DeriveKeyPair(MODE_OPRF, self.config.oprf_suite.identifier, ikm, _as_bytes("OPAQUE-DeriveKeyPair"))
        oprf_context = SetupOPRFServer(self.config.oprf_suite.identifier, kU)

        blinded_element = self.config.oprf_suite.group.deserialize(request.data)
        evaluated_element, _, _ = oprf_context.blind_evaluate(blinded_element, None, self.rng)
        evaluated_message = self.config.oprf_suite.group.serialize(evaluated_element)

        response = RegistrationResponse(evaluated_message, server_public_key)
        return response, kU

    def recover_public_key(self, private_key):
        sk = OS2IP(private_key)
        if "ristretto" in self.config.group.name or "decaf" in self.config.group.name:
            sk = OS2IP_le(private_key)
        pk = self.config.group.scalar_mult(sk, self.config.group.generator())
        return self.config.group.serialize(pk)

    def derive_group_key_pair(self, seed):
        return DeriveKeyPair(MODE_OPRF, self.config.oprf_suite.identifier, seed, _as_bytes("OPAQUE-DeriveAuthKeyPair"))

<<<<<<< HEAD
    def derive_auth_key_pair(self, seed):
        if self.config.group.name == "curve25519":
            clamped_seed = curve25519_clamp(seed)
            return clamped_seed, self.config.group.scalar_mult(clamped_seed, self.config.group.generator())
        else:
            return self.derive_group_key_pair(seed)

    def create_cleartext_credentials(self, encoded_server_public_key, encoded_client_public_key, server_identity, client_identity):
        if server_identity == None:
            server_identity = encoded_server_public_key
        if client_identity == None:
            client_identity = encoded_client_public_key
        return CleartextCredentials(encoded_server_public_key, client_identity, server_identity)

    def create_envelope(self, random_pwd, encoded_server_public_key, idU, idS):
=======
    def create_cleartext_credentials(self, server_public_key_bytes, client_public_key_bytes, server_identity, client_identity):
        if server_identity == None:
            server_identity = server_public_key_bytes
        if client_identity == None:
            client_identity = client_public_key_bytes
        return CleartextCredentials(server_public_key_bytes, client_identity, server_identity)

    def create_envelope(self, randomized_password, server_public_key, client_identity, server_identity):
>>>>>>> 7b23be52
        envelope_nonce = self.rng.random_bytes(OPAQUE_NONCE_LENGTH)
        Nh = self.config.hash().digest_size
        auth_key = self.config.kdf.expand(randomized_password, envelope_nonce + _as_bytes("AuthKey"), Nh)
        export_key = self.config.kdf.expand(randomized_password, envelope_nonce + _as_bytes("ExportKey"), Nh)
        masking_key = self.derive_masking_key(randomized_password)

<<<<<<< HEAD
        seed = self.config.kdf.expand(random_pwd, envelope_nonce + _as_bytes("PrivateKey"), OPAQUE_SEED_LENGTH)
        (_, client_public_key) = self.derive_auth_key_pair(seed)
=======
        seed = self.config.kdf.expand(randomized_password, envelope_nonce + _as_bytes("PrivateKey"), OPAQUE_SEED_LENGTH)
        (_, client_public_key) = self.derive_group_key_pair(seed)
>>>>>>> 7b23be52
        pk_bytes = self.config.group.serialize(client_public_key)
        encoded_client_public_key = self.config.group.serialize(client_public_key)

<<<<<<< HEAD
        cleartext_creds = self.create_cleartext_credentials(encoded_server_public_key, encoded_client_public_key, idS, idU)
        auth_tag = self.config.mac.mac(auth_key, envelope_nonce + cleartext_creds.serialize())
=======
        cleartext_credentials = self.create_cleartext_credentials(server_public_key, client_public_key, server_identity, client_identity)
        auth_tag = self.config.mac.mac(auth_key, envelope_nonce + cleartext_credentials.serialize())
>>>>>>> 7b23be52
        envelope = Envelope(envelope_nonce, auth_tag)

        self.auth_key = auth_key
        self.envelope_nonce = envelope.nonce

        return envelope, encoded_client_public_key, masking_key, export_key

    def finalize_request(self, password, blind, response, client_identity=None, server_identity=None):
        randomized_password = self.derive_randomized_password(password, response, blind)
        envelope, client_public_key, masking_key, export_key = self.create_envelope(randomized_password, response.server_public_key, client_identity, server_identity)
        record = RegistrationUpload(client_public_key, masking_key, envelope)

        self.registration_rwdU = randomized_password
        self.masking_key = masking_key

        return record, export_key

    def create_credential_request(self, password):
        oprf_context = SetupOPRFClient(self.config.oprf_suite.identifier)
        blind, blinded_element = oprf_context.blind(password, self.rng)
        request = CredentialRequest(self.config.oprf_suite.group.serialize(blinded_element))
        return request, blind

    def create_credential_response(self, request, server_public_key, oprf_seed, envU, credential_identifier, masking_key):
        ikm = self.config.kdf.expand(oprf_seed, credential_identifier + _as_bytes("OprfKey"), OPAQUE_SEED_LENGTH)
        (kU, _) = DeriveKeyPair(MODE_OPRF, self.config.oprf_suite.identifier, ikm, _as_bytes("OPAQUE-DeriveKeyPair"))

        oprf_context = SetupOPRFServer(self.config.oprf_suite.identifier, kU)
        Z, _, _ = oprf_context.blind_evaluate(self.config.oprf_suite.group.deserialize(request.data), None, self.rng)

        masking_nonce = self.rng.random_bytes(OPAQUE_NONCE_LENGTH)
        Npk = self.config.Npk
        Ne = self.config.Nm + OPAQUE_NONCE_LENGTH
        credential_response_pad = self.config.kdf.expand(masking_key, masking_nonce + _as_bytes("CredentialResponsePad"), Npk + Ne)
        masked_response = xor(credential_response_pad, server_public_key + envU.serialize())

        self.masking_nonce = masking_nonce

        response = CredentialResponse(self.config.oprf_suite.group.serialize(Z), masking_nonce, masked_response)
        return response

<<<<<<< HEAD
    def recover_keys(self, random_pwd, envelope_nonce):
        seed = self.config.kdf.expand(random_pwd, envelope_nonce + _as_bytes("PrivateKey"), OPAQUE_SEED_LENGTH)
        (client_private_key, client_public_key) = self.derive_auth_key_pair(seed)
=======
    def recover_keys(self, randomized_password, envelope_nonce):
        seed = self.config.kdf.expand(randomized_password, envelope_nonce + _as_bytes("PrivateKey"), OPAQUE_SEED_LENGTH)
        (client_private_key, client_public_key) = self.derive_group_key_pair(seed)
>>>>>>> 7b23be52
        sk_bytes = self.config.group.serialize_scalar(client_private_key)
        pk_bytes = self.config.group.serialize(client_public_key)
        return sk_bytes, pk_bytes

    def recover_envelope(self, randomized_password, server_public_key, client_identity, server_identity, envelope):
        Nh = self.config.hash().digest_size
        auth_key = self.config.kdf.expand(randomized_password, envelope.nonce + _as_bytes("AuthKey"), Nh)
        export_key = self.config.kdf.expand(randomized_password, envelope.nonce + _as_bytes("ExportKey"), Nh)

        self.credential_auth_key = auth_key
        self.credential_export_key = export_key
        
        client_private_key, client_public_key = self.recover_keys(randomized_password, envelope.nonce)
        cleartext_credentials = self.create_cleartext_credentials(server_public_key, client_public_key, server_identity, client_identity)
        expected_tag = self.config.mac.mac(auth_key, envelope.nonce + cleartext_credentials.serialize())
        if expected_tag != envelope.auth_tag:
            raise Exception("Invalid tag")

        return client_private_key, cleartext_credentials, export_key

    def recover_credentials(self, password, blind, response, client_identity = None, server_identity = None):
        randomized_password = self.derive_randomized_password(password, response, blind)
        masking_key = self.derive_masking_key(randomized_password)
        Npk = self.config.Npk
        Ne = self.config.Nm + OPAQUE_NONCE_LENGTH
        credential_response_pad = self.config.kdf.expand(masking_key, response.masking_nonce + _as_bytes("CredentialResponsePad"), Npk + Ne)

        data = xor(credential_response_pad, response.masked_response)
        server_public_key = data[0:Npk]
        envelope, _ = deserialize_envelope(self.config, data[Npk:])

        self.credential_randomized_password = randomized_password
        self.credential_decryption_pad = credential_response_pad
        self.credential_masking_key = masking_key

        client_private_key, cleartext_credentials, export_key = self.recover_envelope(randomized_password, server_public_key, client_identity, server_identity, envelope)

        return client_private_key, cleartext_credentials, export_key

class KeyStretchingFunction(object):
    def __init__(self, name, stretch):
        self.name = name
        self.stretch = stretch

def identity_stretch(pwd):
    return pwd

class KDF(object):
    def __init__(self, name):
        self.name = name
    
    def extract(self, salt, ikm):
        raise Exception("Not implemented")

    def expand(self, prk, info, L):
        raise Exception("Not implemented")

class HKDF(KDF):
    def __init__(self, fast_hash):
        KDF.__init__(self, "HKDF-" + fast_hash().name.upper())
        self.hash = fast_hash

    def extract(self, salt, ikm):
        return hmac.digest(salt, ikm, self.hash)

    def expand(self, prk, info, L):
        # https://tools.ietf.org/html/rfc5869
        # N = ceil(L/HashLen)
        # T = T(1) | T(2) | T(3) | ... | T(N)
        # OKM = first L octets of T
        hash_length = self.hash().digest_size
        N = ceil(L / hash_length)
        Ts = [bytes(bytearray([]))]
        for i in range(N):
            Ts.append(hmac.digest(
                prk, Ts[i] + info + int(i+1).to_bytes(1, 'big'), self.hash))

        def concat(a, b):
            return a + b
        T = reduce(concat, map(lambda c: c, Ts))
        return T[0:L]

class MAC(object):
    def __init__(self, name):
        self.name = name
    
    def mac(self, key, input):
        raise Exception("Not implemented")

class HMAC(MAC):
    def __init__(self, fast_hash):
        MAC.__init__(self, "HMAC-" + fast_hash().name.upper())
        self.hash = fast_hash

    def output_size(self):
        return self.hash().digest_size

    def mac(self, key, input):
        return hmac.digest(key, input, self.hash)
<|MERGE_RESOLUTION|>--- conflicted
+++ resolved
@@ -59,7 +59,6 @@
     def derive_group_key_pair(self, seed):
         return DeriveKeyPair(MODE_OPRF, self.config.oprf_suite.identifier, seed, _as_bytes("OPAQUE-DeriveAuthKeyPair"))
 
-<<<<<<< HEAD
     def derive_auth_key_pair(self, seed):
         if self.config.group.name == "curve25519":
             clamped_seed = curve25519_clamp(seed)
@@ -67,15 +66,6 @@
         else:
             return self.derive_group_key_pair(seed)
 
-    def create_cleartext_credentials(self, encoded_server_public_key, encoded_client_public_key, server_identity, client_identity):
-        if server_identity == None:
-            server_identity = encoded_server_public_key
-        if client_identity == None:
-            client_identity = encoded_client_public_key
-        return CleartextCredentials(encoded_server_public_key, client_identity, server_identity)
-
-    def create_envelope(self, random_pwd, encoded_server_public_key, idU, idS):
-=======
     def create_cleartext_credentials(self, server_public_key_bytes, client_public_key_bytes, server_identity, client_identity):
         if server_identity == None:
             server_identity = server_public_key_bytes
@@ -84,30 +74,19 @@
         return CleartextCredentials(server_public_key_bytes, client_identity, server_identity)
 
     def create_envelope(self, randomized_password, server_public_key, client_identity, server_identity):
->>>>>>> 7b23be52
         envelope_nonce = self.rng.random_bytes(OPAQUE_NONCE_LENGTH)
         Nh = self.config.hash().digest_size
         auth_key = self.config.kdf.expand(randomized_password, envelope_nonce + _as_bytes("AuthKey"), Nh)
         export_key = self.config.kdf.expand(randomized_password, envelope_nonce + _as_bytes("ExportKey"), Nh)
         masking_key = self.derive_masking_key(randomized_password)
 
-<<<<<<< HEAD
-        seed = self.config.kdf.expand(random_pwd, envelope_nonce + _as_bytes("PrivateKey"), OPAQUE_SEED_LENGTH)
+        seed = self.config.kdf.expand(randomized_password, envelope_nonce + _as_bytes("PrivateKey"), OPAQUE_SEED_LENGTH)
         (_, client_public_key) = self.derive_auth_key_pair(seed)
-=======
-        seed = self.config.kdf.expand(randomized_password, envelope_nonce + _as_bytes("PrivateKey"), OPAQUE_SEED_LENGTH)
-        (_, client_public_key) = self.derive_group_key_pair(seed)
->>>>>>> 7b23be52
         pk_bytes = self.config.group.serialize(client_public_key)
         encoded_client_public_key = self.config.group.serialize(client_public_key)
 
-<<<<<<< HEAD
-        cleartext_creds = self.create_cleartext_credentials(encoded_server_public_key, encoded_client_public_key, idS, idU)
-        auth_tag = self.config.mac.mac(auth_key, envelope_nonce + cleartext_creds.serialize())
-=======
         cleartext_credentials = self.create_cleartext_credentials(server_public_key, client_public_key, server_identity, client_identity)
         auth_tag = self.config.mac.mac(auth_key, envelope_nonce + cleartext_credentials.serialize())
->>>>>>> 7b23be52
         envelope = Envelope(envelope_nonce, auth_tag)
 
         self.auth_key = auth_key
@@ -149,15 +128,9 @@
         response = CredentialResponse(self.config.oprf_suite.group.serialize(Z), masking_nonce, masked_response)
         return response
 
-<<<<<<< HEAD
-    def recover_keys(self, random_pwd, envelope_nonce):
-        seed = self.config.kdf.expand(random_pwd, envelope_nonce + _as_bytes("PrivateKey"), OPAQUE_SEED_LENGTH)
-        (client_private_key, client_public_key) = self.derive_auth_key_pair(seed)
-=======
     def recover_keys(self, randomized_password, envelope_nonce):
         seed = self.config.kdf.expand(randomized_password, envelope_nonce + _as_bytes("PrivateKey"), OPAQUE_SEED_LENGTH)
-        (client_private_key, client_public_key) = self.derive_group_key_pair(seed)
->>>>>>> 7b23be52
+        (client_private_key, client_public_key) = self.derive_auth_key_pair(seed)
         sk_bytes = self.config.group.serialize_scalar(client_private_key)
         pk_bytes = self.config.group.serialize(client_public_key)
         return sk_bytes, pk_bytes
