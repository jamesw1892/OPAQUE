#!/usr/bin/sage
# vim: syntax=python

import sys
import hmac
from hash import scrypt

try:
    from sagelib.oprf import SetupOPRFClient, SetupOPRFServer, DeriveKeyPair, MODE_OPRF
    from sagelib.opaque_messages import RegistrationRequest, RegistrationResponse, RegistrationUpload, CredentialRequest, CredentialResponse, CleartextCredentials, Envelope, deserialize_envelope
    from sagelib.opaque_common import xor, OS2IP, OS2IP_le, _as_bytes, OPAQUE_NONCE_LENGTH
except ImportError as e:
    sys.exit("Error loading preprocessed sage files. Try running `make setup && make clean pyfiles`. Full error: " + e)

OPAQUE_SEED_LENGTH = 32

class OPAQUECore(object):
    def __init__(self, config, rng):
        self.config = config
        self.rng = rng

    def derive_randomized_password(self, password, response, blind):
        oprf_context = SetupOPRFClient(self.config.oprf_suite.identifier)
        oprf_output = oprf_context.finalize(password, blind, self.config.oprf_suite.group.deserialize(response.data), None, None, None)
        stretched_oprf_output = self.config.ksf.stretch(oprf_output)
        return self.config.kdf.extract(_as_bytes(""), oprf_output + stretched_oprf_output)

    def derive_masking_key(self, randomized_password):
        Nh = self.config.hash().digest_size
        masking_key = self.config.kdf.expand(randomized_password, _as_bytes("MaskingKey"), Nh)
        return masking_key

    def create_registration_request(self, password):
        oprf_context = SetupOPRFClient(self.config.oprf_suite.identifier)
        blind, blinded_element = oprf_context.blind(password, self.rng)
        blinded_message = self.config.oprf_suite.group.serialize(blinded_element)
        request = RegistrationRequest(blinded_message)
        return request, blind

    def create_registration_response(self, request, server_public_key, oprf_seed, credential_identifier):
        ikm = self.config.kdf.expand(oprf_seed, credential_identifier + _as_bytes("OprfKey"), OPAQUE_SEED_LENGTH)
        (kU, _) = DeriveKeyPair(MODE_OPRF, self.config.oprf_suite.identifier, ikm, _as_bytes("OPAQUE-DeriveKeyPair"))
        oprf_context = SetupOPRFServer(self.config.oprf_suite.identifier, kU)

        blinded_element = self.config.oprf_suite.group.deserialize(request.data)
        evaluated_element, _, _ = oprf_context.blind_evaluate(blinded_element, None, self.rng)
        evaluated_message = self.config.oprf_suite.group.serialize(evaluated_element)

        response = RegistrationResponse(evaluated_message, server_public_key)
        return response, kU

    def recover_public_key(self, private_key):
        sk = OS2IP(private_key)
        if "ristretto" in self.config.group.name or "decaf" in self.config.group.name:
            sk = OS2IP_le(private_key)
        pk = sk * self.config.group.generator()
        return self.config.group.serialize(pk)

    def derive_group_key_pair(self, seed):
        return DeriveKeyPair(MODE_OPRF, self.config.oprf_suite.identifier, seed, _as_bytes("OPAQUE-DeriveAuthKeyPair"))

    def create_cleartext_credentials(self, server_public_key, client_public_key, server_identity, client_identity):
        if server_identity == None:
            server_identity = server_public_key
        if client_identity == None:
            client_identity = client_public_key
        return CleartextCredentials(server_public_key, client_identity, server_identity)

    def create_envelope(self, randomized_password, server_public_key, client_identity, server_identity):
        envelope_nonce = self.rng.random_bytes(OPAQUE_NONCE_LENGTH)
        Nh = self.config.hash().digest_size
        auth_key = self.config.kdf.expand(randomized_password, envelope_nonce + _as_bytes("AuthKey"), Nh)
        export_key = self.config.kdf.expand(randomized_password, envelope_nonce + _as_bytes("ExportKey"), Nh)
        masking_key = self.derive_masking_key(randomized_password)

        seed = self.config.kdf.expand(randomized_password, envelope_nonce + _as_bytes("PrivateKey"), OPAQUE_SEED_LENGTH)
        (_, client_public_key) = self.derive_group_key_pair(seed)
        pk_bytes = self.config.group.serialize(client_public_key)
        client_public_key = self.config.group.serialize(client_public_key)

<<<<<<< HEAD
        cleartext_credentials = self.create_cleartext_credentials(server_public_key, client_public_key, server_identity, client_identity)
        auth_tag = self.config.mac.mac(auth_key, envelope_nonce + cleartext_credentials.serialize())
=======
        cleartext_creds = self.create_cleartext_credentials(server_public_key, client_public_key, server_identity, client_identity)
        auth_tag = self.config.mac.mac(auth_key, envelope_nonce + cleartext_creds.serialize())
>>>>>>> d22c5442
        envelope = Envelope(envelope_nonce, auth_tag)

        self.auth_key = auth_key
        self.envelope_nonce = envelope.nonce

        return envelope, client_public_key, masking_key, export_key

    def finalize_request(self, password, blind, response, client_identity=None, server_identity=None):
        randomized_password = self.derive_randomized_password(password, response, blind)
        envelope, client_public_key, masking_key, export_key = self.create_envelope(randomized_password, response.server_public_key, client_identity, server_identity)
        record = RegistrationUpload(client_public_key, masking_key, envelope)

        self.registration_rwdU = randomized_password
        self.masking_key = masking_key

        return record, export_key

    def create_credential_request(self, password):
        oprf_context = SetupOPRFClient(self.config.oprf_suite.identifier)
        blind, blinded_element = oprf_context.blind(password, self.rng)
        request = CredentialRequest(self.config.oprf_suite.group.serialize(blinded_element))
        return request, blind

    def create_credential_response(self, request, server_public_key, oprf_seed, envU, credential_identifier, masking_key):
        ikm = self.config.kdf.expand(oprf_seed, credential_identifier + _as_bytes("OprfKey"), OPAQUE_SEED_LENGTH)
        (kU, _) = DeriveKeyPair(MODE_OPRF, self.config.oprf_suite.identifier, ikm, _as_bytes("OPAQUE-DeriveKeyPair"))

        oprf_context = SetupOPRFServer(self.config.oprf_suite.identifier, kU)
        Z, _, _ = oprf_context.blind_evaluate(self.config.oprf_suite.group.deserialize(request.data), None, self.rng)

        masking_nonce = self.rng.random_bytes(OPAQUE_NONCE_LENGTH)
        Npk = self.config.Npk
        Ne = self.config.Nm + OPAQUE_NONCE_LENGTH
        credential_response_pad = self.config.kdf.expand(masking_key, masking_nonce + _as_bytes("CredentialResponsePad"), Npk + Ne)
        masked_response = xor(credential_response_pad, server_public_key + envU.serialize())

        self.masking_nonce = masking_nonce

        response = CredentialResponse(self.config.oprf_suite.group.serialize(Z), masking_nonce, masked_response)
        return response

    def recover_keys(self, randomized_password, envelope_nonce):
        seed = self.config.kdf.expand(randomized_password, envelope_nonce + _as_bytes("PrivateKey"), OPAQUE_SEED_LENGTH)
        (client_private_key, client_public_key) = self.derive_group_key_pair(seed)
        sk_bytes = self.config.group.serialize_scalar(client_private_key)
        pk_bytes = self.config.group.serialize(client_public_key)
        return sk_bytes, pk_bytes

    def recover_envelope(self, randomized_password, server_public_key, client_identity, server_identity, envelope):
        Nh = self.config.hash().digest_size
        auth_key = self.config.kdf.expand(randomized_password, envelope.nonce + _as_bytes("AuthKey"), Nh)
        export_key = self.config.kdf.expand(randomized_password, envelope.nonce + _as_bytes("ExportKey"), Nh)

        self.credential_auth_key = auth_key
        self.credential_export_key = export_key
        
        client_private_key, client_public_key = self.recover_keys(randomized_password, envelope.nonce)
<<<<<<< HEAD
        cleartext_credentials = self.create_cleartext_credentials(server_public_key, client_public_key, server_identity, client_identity)
        expected_tag = self.config.mac.mac(auth_key, envelope.nonce + cleartext_credentials.serialize())
=======
        cleartext_creds = self.create_cleartext_credentials(server_public_key, client_public_key, server_identity, client_identity)
        expected_tag = self.config.mac.mac(auth_key, envelope.nonce + cleartext_creds.serialize())
>>>>>>> d22c5442
        if expected_tag != envelope.auth_tag:
            raise Exception("Invalid tag")

        return client_private_key, export_key

    def recover_credentials(self, password, blind, response, client_identity = None, server_identity = None):
        randomized_password = self.derive_randomized_password(password, response, blind)
        masking_key = self.derive_masking_key(randomized_password)
        Npk = self.config.Npk
        Ne = self.config.Nm + OPAQUE_NONCE_LENGTH
        credential_response_pad = self.config.kdf.expand(masking_key, response.masking_nonce + _as_bytes("CredentialResponsePad"), Npk + Ne)

        data = xor(credential_response_pad, response.masked_response)
        server_public_key = data[0:Npk]
        envelope, _ = deserialize_envelope(self.config, data[Npk:])

        self.credential_randomized_password = randomized_password
        self.credential_decryption_pad = credential_response_pad
        self.credential_masking_key = masking_key

        client_private_key, export_key = self.recover_envelope(randomized_password, server_public_key, client_identity, server_identity, envelope)

<<<<<<< HEAD
        return client_private_key, cleartext_credentials, server_public_key, export_key
=======
        return client_private_key, server_public_key, export_key
>>>>>>> d22c5442

class KeyStretchingFunction(object):
    def __init__(self, name, stretch):
        self.name = name
        self.stretch = stretch

def identity_stretch(pwd):
    return pwd

class KDF(object):
    def __init__(self, name):
        self.name = name
    
    def extract(self, salt, ikm):
        raise Exception("Not implemented")

    def expand(self, prk, info, L):
        raise Exception("Not implemented")

class HKDF(KDF):
    def __init__(self, fast_hash):
        KDF.__init__(self, "HKDF-" + fast_hash().name.upper())
        self.hash = fast_hash

    def extract(self, salt, ikm):
        return hmac.digest(salt, ikm, self.hash)

    def expand(self, prk, info, L):
        # https://tools.ietf.org/html/rfc5869
        # N = ceil(L/HashLen)
        # T = T(1) | T(2) | T(3) | ... | T(N)
        # OKM = first L octets of T
        hash_length = self.hash().digest_size
        N = ceil(L / hash_length)
        Ts = [bytes(bytearray([]))]
        for i in range(N):
            Ts.append(hmac.digest(
                prk, Ts[i] + info + int(i+1).to_bytes(1, 'big'), self.hash))

        def concat(a, b):
            return a + b
        T = reduce(concat, map(lambda c: c, Ts))
        return T[0:L]

class MAC(object):
    def __init__(self, name):
        self.name = name
    
    def mac(self, key, input):
        raise Exception("Not implemented")

class HMAC(MAC):
    def __init__(self, fast_hash):
        MAC.__init__(self, "HMAC-" + fast_hash().name.upper())
        self.hash = fast_hash

    def output_size(self):
        return self.hash().digest_size

    def mac(self, key, input):
        return hmac.digest(key, input, self.hash)
<|MERGE_RESOLUTION|>--- conflicted
+++ resolved
@@ -78,13 +78,8 @@
         pk_bytes = self.config.group.serialize(client_public_key)
         client_public_key = self.config.group.serialize(client_public_key)
 
-<<<<<<< HEAD
-        cleartext_credentials = self.create_cleartext_credentials(server_public_key, client_public_key, server_identity, client_identity)
+        cleartext_creds = self.create_cleartext_credentials(server_public_key, client_public_key, server_identity, client_identity)
         auth_tag = self.config.mac.mac(auth_key, envelope_nonce + cleartext_credentials.serialize())
-=======
-        cleartext_creds = self.create_cleartext_credentials(server_public_key, client_public_key, server_identity, client_identity)
-        auth_tag = self.config.mac.mac(auth_key, envelope_nonce + cleartext_creds.serialize())
->>>>>>> d22c5442
         envelope = Envelope(envelope_nonce, auth_tag)
 
         self.auth_key = auth_key
@@ -142,13 +137,8 @@
         self.credential_export_key = export_key
         
         client_private_key, client_public_key = self.recover_keys(randomized_password, envelope.nonce)
-<<<<<<< HEAD
-        cleartext_credentials = self.create_cleartext_credentials(server_public_key, client_public_key, server_identity, client_identity)
+        cleartext_creds = self.create_cleartext_credentials(server_public_key, client_public_key, server_identity, client_identity)
         expected_tag = self.config.mac.mac(auth_key, envelope.nonce + cleartext_credentials.serialize())
-=======
-        cleartext_creds = self.create_cleartext_credentials(server_public_key, client_public_key, server_identity, client_identity)
-        expected_tag = self.config.mac.mac(auth_key, envelope.nonce + cleartext_creds.serialize())
->>>>>>> d22c5442
         if expected_tag != envelope.auth_tag:
             raise Exception("Invalid tag")
 
@@ -171,11 +161,7 @@
 
         client_private_key, export_key = self.recover_envelope(randomized_password, server_public_key, client_identity, server_identity, envelope)
 
-<<<<<<< HEAD
         return client_private_key, cleartext_credentials, server_public_key, export_key
-=======
-        return client_private_key, server_public_key, export_key
->>>>>>> d22c5442
 
 class KeyStretchingFunction(object):
     def __init__(self, name, stretch):
