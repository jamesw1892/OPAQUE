--- conflicted
+++ resolved
@@ -3,11 +3,7 @@
 
 import sys
 import hmac
-<<<<<<< HEAD
 from typing import Tuple, Dict
-=======
-
->>>>>>> 661eff66
 from collections import namedtuple
 
 try:
@@ -121,7 +117,7 @@
 
         return serialized_request + ke1.serialize()
 
-    def generate_ke2(self, msg: bytes, oprf_seed: bytes, credential_identifier: bytes, envU: Envelope, masking_key: bytes, idS: bytes, skS, pkS, idU: bytes, pkU) -> bytes:
+    def generate_ke2(self, msg: bytes, oprf_seed: bytes, credential_identifier: bytes, envU, masking_key: bytes, idS: bytes, skS, pkS, idU: bytes, pkU) -> bytes:
         cred_request, offset = deserialize_credential_request(self.config, msg)
         serialized_request = cred_request.serialize()
         ke1 = deserialize_tripleDH_init(self.config, msg[offset:])
