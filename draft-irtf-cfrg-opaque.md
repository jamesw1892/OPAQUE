--- conflicted
+++ resolved
@@ -402,44 +402,8 @@
 
 ## Credential types and envelope construction {#data-types}
 
-<<<<<<< HEAD
-The OPAQUE protocol runs the OPRF protocol in two stages: registration and
-authenticated key exchange. A client and server exchange messages in executing
-these stages. The encoding of these messages is specific to each instantiation of
-OPAQUE. See {{instantiations}} for examples.
-
-~~~
-enum {
-    registration_request(1),
-    registration_response(2),
-    registration_upload(3),
-    credential_request(4),
-    credential_response(5),
-    (255)
-} ProtocolMessageType;
-
-struct {
-    ProtocolMessageType msg_type;    /* protocol message type */
-    uint24 length;                   /* remaining bytes in message */
-    select (ProtocolMessage.msg_type) {
-        case registration_request: RegistrationRequest;
-        case registration_response: RegistrationResponse;
-        case registration_upload: RegistrationUpload;
-        case credential_request: CredentialRequest;
-        case credential_response: CredentialResponse;
-    };
-} ProtocolMessage;
-~~~
-
-OPAQUE makes use of an additional structure `Credentials` to store
-user (client) credentials. A `Credentials` structure consists of secret and
-cleartext `CredentialExtension` values. Each `CredentialExtension` indicates
-the type of extension and carries the raw bytes. This specification includes
-extensions for OPAQUE, including:
-=======
 OPAQUE makes use of a structure `Envelope` to store client credentials.
 The `Envelope` structure embeds the following types of credentials:
->>>>>>> 0e39200d
 
 - skU: The encoded user private key for the AKE protocol.
 - pkS: The encoded server public key for the AKE protocol.
@@ -550,11 +514,7 @@
                                    response
                               <-----------------
 
-<<<<<<< HEAD
- record = FinalizeRequest(idU, pwdU, skU, pkU, metadata, request, response)
-=======
  record = FinalizeRequest(pwdU, skU, blind, request, response)
->>>>>>> 0e39200d
 
                                     record
                               ------------------>
@@ -638,29 +598,16 @@
 
 Steps:
 1. (kU, _) = KeyGen()
-<<<<<<< HEAD
-2. M = Deserialize(request.data)
-3. Z = Evaluate(kU, M)
-4. data = Serialize(Z)
-5. Create RegistrationResponse response with
-     (data, pkS, secret_credentials_list, cleartext_credentials_list)
-6. Output (response, kU)
-=======
 2. Z = Evaluate(kU, request.data)
 3. Create RegistrationResponse response with
      (Z, pkS)
 4. Output (response, kU)
->>>>>>> 0e39200d
 ~~~
 
 #### FinalizeRequest {#finalize-request}
 
 ~~~
-<<<<<<< HEAD
-FinalizeRequest(idU, pwdU, skU, pkU, metadata, request, response)
-=======
 FinalizeRequest(pwdU, skU, blind, request, response)
->>>>>>> 0e39200d
 
 Parameters:
 - params, the MHF parameters established out of band
@@ -670,12 +617,7 @@
 Input:
 - pwdU, an opaque byte string containing the user's password
 - skU, the user's private key
-<<<<<<< HEAD
-- pkU, the user's public key
-- metadata, a RequestMetadata structure
-=======
 - blind, an OPRF Scalar value
->>>>>>> 0e39200d
 - request, a RegistrationRequest structure
 - response, a RegistrationResponse structure
 
@@ -684,29 +626,6 @@
 - export_key, an additional key
 
 Steps:
-<<<<<<< HEAD
-1. Z = Deserialize(response.data)
-2. N = Unblind(metadata.data_blind, Z)
-3. y = Finalize(pwdU, N, "OPAQUE00")
-4. y_harden = Harden(y, params)
-5. rwdU = HKDF-Extract("rwdU", Harden(y, params))
-6. Create secret_credentials with CredentialExtensions matching that
-   contained in response.secret_credentials_list
-7. Create cleartext_credentials with CredentialExtensions matching that
-   contained in response.cleartext_credentials_list
-8. pt = SerializeExtensions(secret_credentials)
-9. nonce = random(32)
-10. pseudorandom_pad = HKDF-Expand(rwdU, concat(nonce, "Pad"), len(pt))
-11. auth_key = HKDF-Expand(rwdU, concat(nonce, "AuthKey"), Nh)
-12. export_key = HKDF-Expand(rwdU, concat(nonce, "ExportKey"), Nh)
-13. ct = xor(pt, pseudorandom_pad)
-14. auth_data = SerializeExtensions(cleartext_credentials)
-15. Create InnerEnvelope contents with (nonce, ct, auth_data)
-17. t = HMAC(auth_key, contents)
-18. Create Envelope envU with (contents, t)
-19. Create RegistrationUpload upload with envelope value (envU, pkU)
-20. Output (upload, export_key)
-=======
 1. N = Unblind(blind, response.data)
 2. y = Finalize(pwdU, N, "OPAQUE01")
 3. rwdU = HKDF-Extract("rwdU", Harden(y, params))
@@ -726,7 +645,6 @@
 15. Create Envelope envU with (contents, t)
 16. Create RegistrationUpload upload with envelope value (envU, pkU)
 17. Output (upload, export_key)
->>>>>>> 0e39200d
 ~~~
 
 [[RFC editor: please change "OPAQUE01" to the correct RFC identifier before publication.]]
