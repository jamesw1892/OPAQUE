--- conflicted
+++ resolved
@@ -493,17 +493,10 @@
 authenticate the server during this registration phase. This is the only part
 in OPAQUE that requires an authenticated channel, either physical, out-of-band,
 PKI-based, etc. This section describes the registration flow, message encoding,
-<<<<<<< HEAD
 and helper functions. Moreover, U has a key pair (skU, pkU) for an AKE protocol
 which is suitable for use with OPAQUE; See {{online-phase}}. (skU, pkU) may be
 randomly generated for the account or provided by the calling client.
-=======
-and helper functions. Moreover, it is assumed the user has a key pair (skU, pkU)
-that it wishes to register. These may be randomly generated for the account,
-or may be provided by the calling client. Importantly, this key pair MUST be
-suitable for the particular AKE instantiation of OPAQUE; See {{online-phase}}.
 Clients MUST NOT use the same key pair (skU, pkU) for two different accounts.
->>>>>>> eb5855c7
 
 To begin, U chooses password pwdU, and S chooses its own pair of private-public
 keys skS and pkS for use with the AKE. S can use the same pair of keys with
