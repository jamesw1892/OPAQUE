---
title: The OPAQUE Asymmetric PAKE Protocol
abbrev: OPAQUE
docname: draft-irtf-cfrg-opaque-latest
date:
category: info

ipr: trust200902
keyword: Internet-Draft

stand_alone: yes
pi: [toc, sortrefs, symrefs]

author:
 -
    ins: H. Krawczyk
    name: Hugo Krawczyk
    organization: Algorand Foundation
    email: hugokraw@gmail.com
 -
    ins: K. Lewi
    name: Kevin Lewi
    organization: Novi Research
    email: lewi.kevin.k@gmail.com
 -
    ins: C. A. Wood
    name: Christopher A. Wood
    organization: Cloudflare
    email: caw@heapingbits.net

informative:

  Boyen09:
    title: "HPAKE: Password authentication secure against cross-site user
impersonation"
    author:
      -
        ins: X. Boyen
        name: Xavier Boyen

    seriesinfo: Cryptology and Network Security (CANS)
    date: 2009

  BG04:
    title: The static Diffie-Hellman problem
    author:
      -
        ins: D. Brown
        name: Daniel R. L. Brown
      -
        ins: R. Galant
        name: Robert P. Galant

    seriesinfo: http://eprint.iacr.org/2004/306
    date: 2004

  Canetti01:
    title: "Universally composable security: A new paradigm for cryptographic
protocols"
    author:
      -
        ins: R. Canetti
        name: Ran Canetti

    seriesinfo: IEEE Symposium on Foundations of Computer Science (FOCS)
    date: 2001

  Cheon06:
    title: Security analysis of the strong Diffie-Hellman problem
    author:
      -
        ins: J. H. Cheon
        name: Jung Hee Cheon

    seriesinfo: Euroctypt 2006
    date: 2006

  FK00:
    title: Server-assisted generation of a strong secret from a password
    author:
      -
        ins: W. Ford
        name: Warwick Ford
      -
        ins: B. S. Kaliski, Jr
        name: Burton S. Kaliski, Jr

    seriesinfo: WETICE
    date: 2000

  GMR06:
    title: "A method for making password-based
key exchange resilient to server compromise"

    author:
      -
        ins: C. Gentry
        name: Craig Gentry
      -
        ins: P. MacKenzie
        name: Phil MacKenzie
      -
        ins: Z, Ramzan
        name: Zulfikar Ramzan

    seriesinfo: CRYPTO
    date: 2006

  AuCPace:
    title: "AuCPace: Efficient verifier-based PAKE protocol tailored for the IIoT"
    author:
      -
        ins: B. Haase
        name: Bjorn Haase
      -
        ins: B. Labrique
        name: Benoit Labrique

    seriesinfo: http://eprint.iacr.org/2018/286
    date: 2018

  I-D.irtf-cfrg-hash-to-curve:
  I-D.irtf-cfrg-voprf:
  I-D.sullivan-tls-opaque:

  keyagreement: DOI.10.6028/NIST.SP.800-56Ar3

  OPAQUE:
    title: "OPAQUE: An Asymmetric PAKE Protocol Secure Against Pre-Computation
    Attacks"
    # see the quotes above? Needed because of the embedded colon.
    author:
      -
        ins: S. Jarecki
        name: Stanislaw Jarecki
      -
        ins: H. Krawczyk
        name: Hugo Krawczyk
      -
        ins: J. Xu
        name: Jiayu Xu
    seriesinfo: Eurocrypt
    date: 2018

  JKKX16:
    title: "Highly-efficient and composable
password-protected secret sharing (or: how to protect your bitcoin wallet
online)"
    # see the quotes above? Needed because of the embedded colon.
    author:
      -
        ins: S. Jarecki
        name: Stanislaw Jarecki
      -
        ins: A. Kiayias
        name: Aggelos Kiayias
      -
        ins: H. Krawczyk
        name: Hugo Krawczyk
      -
        ins: J. Xu
        name: Jiayu Xu
    seriesinfo: IEEE European Symposium on Security and Privacy
    date: 2016


  SIGMA:
    title: "SIGMA: The SIGn-and-MAc approach to authenticated Diffie-Hellman and its use in the IKE protocols"
    author:
      -
        ins: H. Krawczyk
        name: Hugo Krawczyk

    seriesinfo: CRYPTO
    date: 2003

  HMQV:
    title: "HMQV: A high-performance secure Diffie-Hellman protocol"
    author:
      -
        ins: H. Krawczyk
        name: Hugo Krawczyk

    seriesinfo: CRYPTO
    date: 2005

  SPAKE2plus:
    title: "Security Analysis of SPAKE2+"
    author:
      -
        ins: V. Shoup
        name: Victor Shoup

    seriesinfo: http://eprint.iacr.org/2020/313
    date: 2020

  SIGNAL:
    title: "Signal recommended cryptographic algorithms"
    seriesinfo: https://signal.org/docs/specifications/doubleratchet/#recommended-cryptographic-algorithms
    date: 2016

  RFC2945:
  RFC5869:
  RFC8125:
  RFC8446:

--- abstract

This document describes the OPAQUE protocol, a secure asymmetric
password-authenticated key exchange (aPAKE) that supports mutual
authentication in a client-server setting without reliance on PKI and
with security against pre-computation attacks upon server compromise.
In addition, the protocol provides forward secrecy and the ability to
hide the password from the server, even during password registration.
This document specifies the core OPAQUE protocol, along with several
instantiations in different authenticated key exchange protocols.

--- middle

# Introduction {#intro}

Password authentication is the prevalent form of authentication in
the web and in many other applications. In the most common
implementation, a user authenticates to a server by sending its user
ID and password to the server over a TLS connection. This makes
the password vulnerable to server mishandling, including accidentally
logging the password or storing it in cleartext in a database. Server
compromise resulting in access to these plaintext passwords is not an
uncommon security incident, even among security-conscious companies.
Moreover, plaintext password authentication over TLS is also vulnerable
to TLS failures, including many forms of PKI attacks, certificate
mishandling, termination outside the security perimeter, visibility
to middle boxes, and more.

Asymmetric (or augmented) Password Authenticated Key Exchange (aPAKE)
protocols are designed to provide password authentication and
mutually authenticated key exchange in a client-server setting without relying on PKI (except
during user/password registration) and without disclosing passwords
to servers or other entities other than the client machine. A secure
aPAKE should provide the best possible security for a password
protocol. Namely, it should only be open to inevitable attacks, such as
online impersonation attempts with guessed user passwords and offline
dictionary attacks upon the compromise of a server and leakage of its
password file. In the latter case, the attacker learns a mapping of
a user's password under a one-way function and uses such a mapping to
validate potential guesses for the password. Crucially important is
for the password protocol to use an unpredictable one-way mapping.
Otherwise, the attacker can pre-compute a deterministic list of mapped
passwords leading to almost instantaneous leakage of passwords upon
server compromise.

Despite the existence of multiple designs for
(PKI-free) aPAKE protocols, none of these protocols are secure against
pre-computation attacks. In particular, none of these protocols can
use the standard technique against pre-computation that combines
_secret_ random values ("salt") into the one-way password mappings.
Either these protocols do not use salt at all or, if they do, they
transmit the salt from server to user in the clear, hence losing the
secrecy of the salt and its defense against pre-computation. Furthermore,
transmitting the salt may require additional protocol messages.

This document describes OPAQUE, a PKI-free secure aPAKE that is secure
against pre-computation attacks and capable of using a secret salt.
OPAQUE provides forward secrecy (essential for
protecting past communications in case of password leakage) and the
ability to hide the password from the server - even during password
registration. Furthermore, OPAQUE enjoys good performance and an array of additional
features including the ability to increase
the difficulty of offline dictionary attacks via iterated hashing
or other hardening schemes, and offloading these operations to the
client (that also helps against online guessing attacks); extensibility of
the protocol to support storage and
retrieval of user's secrets solely based on a password; and being
amenable to a multi-server distributed implementation where offline
dictionary attacks are not possible without breaking into a threshold
of servers (such a distributed solution requires no change or awareness
on the client side relative to a single-server implementation).

OPAQUE is defined and proven as the composition of two functionalities:
an Oblivious PRF (OPRF) and an authenticated key-exchange (AKE) protocol. It can be seen
as a "compiler" for transforming any suitable AKE protocol into a secure
aPAKE protocol. (See {{security-considerations}} for requirements of the
OPRF and AKE protocols.) This document specifies OPAQUE instantiations based
on a variety of AKE protocols, including HMQV {{HMQV}}, 3DH {{SIGNAL}}
and SIGMA {{SIGMA}}. In general, the modularity of OPAQUE's design makes it
easy to integrate with additional AKE protocols, e.g., IKEv2, and with future
ones such as those based on post-quantum techniques.

Currently, the most widely deployed (PKI-free) aPAKE is SRP {{?RFC2945}}, which is
vulnerable to pre-computation attacks, lacks a proof of security, and is less efficient
relative to OPAQUE. Moreover, SRP requires a ring as it mixes addition and
multiplication operations, and thus does not work over plain elliptic curves. OPAQUE
is therefore a suitable replacement for applications that use SRP.

This draft complies with the requirements for PAKE protocols set forth in
{{RFC8125}}.

## Requirements Notation

{::boilerplate bcp14}

## Notation

The following terms are used throughout this document to describe the
operations, roles, and behaviors of OPAQUE:

- Client (U): Entity which has knowledge of a password and wishes to authenticate.
- Server (S): Entity which authenticates clients using passwords.
- (skX, pkX): An AKE key pair used in role X; skX is the private key and pkX is
the public key. For example, (skU, pkU) refers to U's private and public key.
- kX: An OPRF private key used in role X. For example, kU refers to U's private OPRF
  key.
- I2OSP and OS2IP: Convert a byte string to and from a non-negative integer as
  described in {{?RFC8017}}. Note that these functions operate on byte strings in
  big-endian byte order.
- concat(x0, ..., xN): Concatenation of byte strings.
  `concat(0x01, 0x0203, 0x040506) = 0x010203040506`.
- random(n): Generate a random byte string of length `n` bytes.
- `xor(a,b)`: XOR of byte strings; `xor(0xF0F0, 0x1234) = 0xE2C4`.
  It is an error to call this function with two arguments of unequal
  length.
- `ct_equal(a, b)`: Return `true` if `a` is equal to `b`, and false otherwise.
  This function is constant-time in the length of `a` and `b`, which are assumed
  to be of equal length, irrespective of the values `a` or `b`.

Except if said otherwise, random choices in this specification refer to
drawing with uniform distribution from a given set (i.e., "random" is short
for "uniformly random"). Random choices can be replaced with fresh outputs from
a cryptographically strong pseudorandom generator, according to the requirements
in {{!RFC4086}}, or pseudorandom function.

The name OPAQUE is a homonym of O-PAKE where O is for Oblivious (the name
OPAKE was taken).

# Cryptographic Protocol and Algorithm Dependencies {#dependencies}

OPAQUE relies on the following protocols and primitives:

- Oblivious Pseudorandom Function (OPRF, {{I-D.irtf-cfrg-voprf}}):
  - Blind(x): Convert input `x` into an element of the OPRF group, randomize it
    by some value `r`, producing `M`, and output (`r`, `M`).
  - Evaluate(k, M): Evaluate input `M` using private key `k`, yielding output `Z`.
  - Unblind(r, Z): Remove randomizer `r` from `Z`, yielding output `N`.
  - Finalize(x, N, info): Compute the OPRF output using input `x`, `N`, and domain
    separation tag `info`.
  - Serialize(x): Encode the OPRF group element x as a fixed-length byte string
    `enc`. The size of `enc` is determined by the underlying OPRF group.
  - Deserialize(enc): Decode a byte string `enc` into an OPRF group element `x`,
    or produce an error if `enc` is an invalid encoding. This is the inverse
    of Serialize, i.e., `x = Deserialize(Serialize(x))`.

- Cryptographic hash function:
  - Hash(m): Compute the cryptographic hash of input message `m`. The type of the
    hash is determined by the chosen OPRF group.
  - Nh: The output size of the Hash function.

- Memory Hard Function (MHF):
  - Harden(msg, params): Repeatedly apply a memory hard function with parameters
    `params` to strengthen the input `msg` against offline dictionary attacks.
    This function also needs to satisfy collision resistance.

Note that we only need the base mode variant (as opposed to the verifiable mode
variant) of the OPRF described in {{I-D.irtf-cfrg-voprf}}. We also assume the
existence of a function `KeyGen` from {{I-D.irtf-cfrg-voprf}}, which
generates an OPRF private and public key. OPAQUE only requires an OPRF private key.
We write `(kU, _) = KeyGen()` to denote use of this function for generating secret key `kU`
(and discarding the corresponding public key).

# Core Protocol {#protocol}

OPAQUE consists of two stages: registration and authenticated key exchange.
In the first stage, a client registers its password with the server and stores
its encrypted credentials on the server. In the second stage, a client obtains
those credentials, unlocks them using the user's password and subsequently uses
them as input to an authenticated key exchange (AKE) protocol.

Both registration and authenticated key exchange stages require running an OPRF protocol.
The latter stage additionally requires running a mutually-authenticated
key-exchange protocol (AKE) using credentials recovered after the OPRF protocol completes.
(The key-exchange protocol MUST satisfy forward secrecy and the KCI requirement
discussed in {{security-considerations}}.)

We first define the core OPAQUE protocol based on a generic OPRF, hash, and MHF function.
{{instantiations}} describes specific instantiations of OPAQUE using various AKE protocols,
including: HMQV, 3DH, and SIGMA-I. {{I-D.sullivan-tls-opaque}} discusses integration with
TLS 1.3 {{RFC8446}}.

## Data types {#data-types}

OPAQUE makes use of a structure `Credentials` to store user (client) credentials.
A `Credentials` structure consists of secret and cleartext `CredentialExtension`
values. Each `CredentialExtension` indicates the type of extension and carries
the raw bytes. This specification includes extensions for OPAQUE, including:

- skU: The encoded user private key for the AKE protocol.
- pkU: The encoded user public key for the AKE protocol.
- pkS: The encoded server public key for the AKE protocol.
- idU: The user identity. This is an application-specific value, e.g., an e-mail
  address or normal account name.
- idS: The server identity. This is typically a domain name, e.g., example.com.
  See {{SecIdentities}} for information about this identity.

Each public and private key value is an opaque byte string, specific to the AKE
protocol in which OPAQUE is instantiated. For example, if used as raw public keys
for TLS 1.3 {{?RFC8446}}, they may be RSA or ECDSA keys as per {{?RFC7250}}.

The full `Credentials` encoding is as follows, described using TLS notation
(see {{RFC8446}}, Section 3).

~~~
enum {
  skU(1),
  pkU(2),
  pkS(3),
  idU(4),
  idS(5),
  (255)
} CredentialType;

struct {
  CredentialType type;
  opaque data<0..2^16-1>;
} CredentialExtension;

struct {
  CredentialExtension secret_credentials<1..2^16-1>;
  CredentialExtension cleartext_credentials<0..2^16-1>;
} Credentials;
~~~

secret_credentials
: OPAQUE credentials which require secrecy and authentication.

cleartext_credentials
: OPAQUE credentials which require authentication but not secrecy.

Applications MUST include `skU` in `secret_credentials` and `pkS` in either `cleartext_credentials`
or `secret_credentials`. All other CredentialExtension values are optional. It is RECOMMENDED
that applications include `pkS` and `idS` in `cleartext_credentials`, as this allows servers
to not store redundant encryptions of these values for each user in case the server uses the
same values for multiple users.

Additionally, we assume helper functions `SerializeExtensions` and `DeserializeExtensions`
which translate a list of `CredentialExtension` structures to and from a unique byte string
encoding.

OPAQUE uses an `Envelope` structure to encapsulate an encrypted `Credentials` structure.
It is encoded as follows.

~~~
struct {
  opaque nonce[32];
  opaque ct<1..2^16-1>;
  opaque auth_data<0..2^16-1>;
} InnerEnvelope;

struct {
  InnerEnvelope contents;
  opaque auth_tag[Nh];
} Envelope;
~~~

nonce
: A unique 32-byte nonce used to protect this Envelope.

ct
: Encoding of encrypted and authenticated credential extensions list (`secret_credentials`).

auth_data
: Encoding of an authenticated credential extensions list (`cleartext_credentials`).

auth_tag
: Authentication tag protecting the contents of the envelope.

## Offline registration stage {#offline-phase}

Registration is executed between a user U (running on a client machine) and a
server S. It is assumed the server can identify the user and the client can
authenticate the server during this registration phase. This is the only part
in OPAQUE that requires an authenticated channel, either physical, out-of-band,
PKI-based, etc. This section describes the registration flow, message encoding,
and helper functions. Moreover, U has a key pair (skU, pkU) for an AKE protocol
which is suitable for use with OPAQUE; See {{online-phase}}. (skU, pkU) may be
randomly generated for the account or provided by the calling client.
Clients MUST NOT use the same key pair (skU, pkU) for two different accounts.

To begin, U chooses password pwdU, and S chooses its own pair of private-public
keys skS and pkS for use with the AKE. S can use the same pair of keys with
multiple users. These steps can happen offline, i.e., before the registration phase.
Once complete, the registration process proceeds as follows:

~~~
      Client (pwdU, skU, pkU)                 Server (skS, pkS)
  -----------------------------------------------------------------
   request, metadata = CreateRegistrationRequest(pwdU)

                                   request
                              ----------------->

            (response, kU) = CreateRegistrationResponse(request, pkS)

                                   response
                              <-----------------

 record = FinalizeRequest(pwdU, skU, metadata, request, response)

                                    record
                              ------------------>

                                             StoreUserRecord(record)
~~~

Both client and server MUST validate the other party's public key before use.
See {{validation}} for more details.

### Registration messages

~~~
struct {
    opaque data<1..2^16-1>;
} RegistrationRequest;
~~~

data
: An encoded element in the OPRF group.

~~~
struct {
    opaque data_blind<1..2^16-1>;
} RequestMetadata;
~~~

data_blind
: An encoded OPRF scalar element.

~~~
struct {
    opaque data<0..2^16-1>;
    opaque pkS<0..2^16-1>;
    CredentialType secret_types<1..255>;
    CredentialType cleartext_types<0..255>;
} RegistrationResponse;
~~~

data
: An encoded element in the OPRF group.

pkS
: An encoded public key that will be used for the online authenticated key exchange stage.

~~~
struct {
    Envelope envelope;
    opaque pkU<0..2^16-1>;
} RegistrationUpload;
~~~

envelope
: An authenticated encoding of a Credentials structure with additional application-specific
data.

pkU
: An encoded public key, matching the public key contained within the encrypted
envelope.

### Registration functions

#### CreateRegistrationRequest

~~~
CreateRegistrationRequest(pwdU)

Input:
- pwdU, an opaque byte string containing the user's password

Output:
- request, a RegistrationRequest structure
- metadata, a RequestMetadata structure

Steps:
1. (r, M) = Blind(pwdU)
2. Create RegistrationRequest request with M
3. Create RequestMetadata metadata with SerializeScalar(r)
4. Output (request, metadata)
~~~

#### CreateRegistrationResponse

~~~
CreateRegistrationResponse(request, pkS)

Parameters:
- secret_credentials_list, a list of CredentialType values clients should include
 in the secret_credentials list of their Credentials structure
- cleartext_credentials_list, a list of CredentialType values clients should include
 in the cleartext_credentials list of their Credentials structure

Input:
- request, a RegistrationRequest structure
- pkS, the server's public key

Output:
- response, a RegistrationResponse structure
- kU, Per-user OPRF key

Steps:
1. (kU, _) = KeyGen()
2. Z = Evaluate(kU, request.data)
3. Create RegistrationResponse response with
     (Z, pkS, secret_credentials_list, cleartext_credentials_list)
4. Output (response, kU)
~~~

#### FinalizeRequest

~~~
FinalizeRequest(pwdU, skU, metadata, request, response)

Parameters:
- params, the MHF parameters established out of band
- Nh, the output size of the Hash function

Input:
- pwdU, an opaque byte string containing the user's password
- skU, the user's private key
- metadata, a RequestMetadata structure
- request, a RegistrationRequest structure
- response, a RegistrationResponse structure

Output:
- upload, a RegistrationUpload structure
- export_key, an additional key

Steps:
1. N = Unblind(metadata.data_blind, response.data)
2. y = Finalize(pwdU, N, "OPAQUE00")
3. rwdU = HKDF-Extract("rwdU", Harden(y, params))
4. Create secret_credentials with CredentialExtensions matching that
   contained in response.secret_credentials_list
5. Create cleartext_credentials with CredentialExtensions matching that
   contained in response.cleartext_credentials_list
6. pt = SerializeExtensions(secret_credentials)
7. nonce = random(32)
8. pseudorandom_pad = HKDF-Expand(rwdU, concat(nonce, "Pad"), len(pt))
9. auth_key = HKDF-Expand(rwdU, concat(nonce, "AuthKey"), Nh)
10. export_key = HKDF-Expand(rwdU, concat(nonce, "ExportKey"), Nh)
11. ct = xor(pt, pseudorandom_pad)
12. auth_data = SerializeExtensions(cleartext_credentials)
13. Create InnerEnvelope contents with (nonce, ct, auth_data)
14. t = HMAC(auth_key, contents)
15. Create Envelope envU with (contents, t)
16. Create RegistrationUpload upload with envelope value (envU, pkU)
17. Output (upload, export_key)
~~~

[[RFC editor: please change "OPAQUE00" to the correct RFC identifier before publication.]]

The inputs to HKDF-Extract and HKDF-Expand are as specified in {{RFC5869}}. The underlying hash function
is that which is associated with the OPAQUE configuration (see {{configurations}}).

OPAQUE security requires authentication for all `CredentialExtension` values,
and secrecy for `skU`. If an application additionally requires secrecy of `pkS`,
this value SHOULD be included in the
`Credentials.secret_credentials` list (step 5), and MUST NOT be included in the
`Credentials.cleartext_credentials` list. Applications may optionally include
`pkU`, `idU`, or `idS` in the `Credentials.cleartext_credentials` structure, or in
`Credentials.secret_credentials` if secrecy of these values is desired.
Servers MUST specify how clients encode extensions in the `Credentials` structure
as part of this registration phase.

The server identity `idS` comes from context. For example, if registering with
a server within the context of a TLS connection, the identity might be the
server domain name. See {{SecIdentities}}.

See {{export-usage}} for details about the output export_key usage.

#### StoreUserRecord

The StoreUserRecord function stores the tuple `(envU, pkS, skS, pkU, kU)`,
where envU and pkU are obtained from the input RegistrationUpload message in
a record associated with the user's account idU. If `skS` and `pkS` are used for
multiple users, the server can store these values separately and omit them from
the user's record.

## Online authenticated key exchange stage {#online-phase}

After registration, the user (through a client machine) and server run the
authenticated key exchange stage of the OPAQUE protocol. This stage is composed of a concurrent
OPRF and key exchange flow. The key exchange protocol is authenticated using the
client and server private keys established during the offline phase; see {{offline-phase}}.
The type of keys MUST be suitable for the key exchange protocol. For example, if
the key exchange protocol is 3DH, as described in {{SecHmqv}}, then the private and
public keys must be Diffie-Hellman keys. At the end, the client proves the user's
knowledge of the password, and both client and server agree on a mutually authenticated
shared secret key.

This section describes the message flow, encoding, and helper functions used in this stage.

~~~
       Client (pwdU)                           Server (skS, pkS)
  -----------------------------------------------------------------
   request, metadata = CreateCredentialRequest(pwdU)

                                   request
                              ----------------->

         (response, pkU) = CreateCredentialResponse(request)

                                   response
                              <-----------------

  creds, export_key = RecoverCredentials(pwdU, metadata, request, response)

                               (AKE with creds)
                              <================>
~~~

The protocol messages below do not include the AKE protocol. Instead, OPAQUE
assumes the client and server run the AKE using the credentials recovered from
the OPRF protocol.

Note also that the authenticated key exchange stage can run the OPRF and AKE protocols
concurrently with interleaved and combined messages (while preserving the internal ordering
of messages in each protocol). In all cases, the client needs to obtain envU and
rwdU (i.e., complete the OPRF protocol) before it can use its own private key
skU and the server's public key pkS in the AKE. See {{instantiations}} for examples
of this integration.

### Authenticated key exchange messages

~~~
struct {
    opaque data<1..2^16-1>;
} CredentialRequest;
~~~

id
: An opaque string carrying the client account information, if available. If absent,
the server is assumed to have some way of ascertaining the client account information
out of band.

data
: An encoded element in the OPRF group.

~~~
struct {
    opaque data<1..2^16-1>;
    Envelope envelope;
} CredentialResponse;
~~~

data
: An encoded element in the OPRF group.

envelope
: An authenticated encoding of a Credentials structure.

### Authenticated key exchange functions

#### CreateCredentialRequest(pwdU)

~~~
CreateCredentialRequest(pwdU)

Input:
- pwdU, an opaque byte string containing the user's password

Output:
- request, an CredentialRequest structure
- metadata, a RequestMetadata structure

Steps:
1. (r, M) = Blind(pwdU)
2. Create CredentialRequest request with M
3. Create RequestMetadata metadata with SerializeScalar(r)
4. Output (request, metadata)
~~~

#### CreateCredentialResponse(request)

~~~
CreateCredentialResponse(request)

Parameters:
- idU, the identity associated with the user

Input:
- request, a CredentialRequest structure

Output:
- response, a CredentialResponse structure
- pkU, public key of the user

Steps:
<<<<<<< HEAD
1. (kU, envU, pkU) = LookupUserRecord(idU)
2. M = Deserialize(request.data)
3. Z = Evaluate(kU, M)
4. data = Z.encode()
5. Create CredentialResponse response with (data, envU)
6. Output (response, pkU)
=======
1. (kU, envU, pkU) = LookupUserRecord(request.id)
2. Z = Evaluate(kU, request.data)
3. Create CredentialResponse response with (Z, envU)
4. Output (response, pkU)
>>>>>>> 8894db3c
~~~

#### RecoverCredentials(pwdU, metadata, request, response)

~~~
RecoverCredentials(pwdU, metadata, request, response)

Parameters:
- params, the MHF parameters established out of band
- Nh, the output size of the Hash function

Input:
- pwdU, an opaque byte string containing the user's password
- metadata, a RequestMetadata structure
- request, a CredentialRequest structure
- response, a CredentialResponse structure

Output:
- C, a Credentials structure
- export_key, an additional key

Steps:
1. N = Unblind(metadata.data_blind, response.data)
2. y = Finalize(pwdU, N, "OPAQUE00")
3. contents = response.envelope.contents
4. nonce = contents.nonce
5. ct = contents.ct
6. rwdU = HKDF-Extract("rwdU", Harden(y, params))
7. pseudorandom_pad = HKDF-Expand(rwdU, concat(nonce, "Pad"), len(ct))
8. auth_key = HKDF-Expand(rwdU, concat(nonce, "AuthKey"), Nh)
9. export_key = HKDF-Expand(rwdU, concat(nonce, "ExportKey"), Nh)
10. expected_tag = HMAC(auth_key, contents)
11. If !ct_equal(response.envelope.auth_tag, expected_tag), raise DecryptionError
12. pt = xor(ct, pseudorandom_pad)
13. secret_credentials = DeserializeExtensions(pt)
14. cleartext_credentials = DeserializeExtensions(auth_data)
15. Create Credentials creds with (secret_credentials, cleartext_credentials)
16. Output creds, export_key
~~~

[[RFC editor: please change "OPAQUE00" to the correct RFC identifier before publication.]]

## Export Key {#export-usage}

In addition to Credentials, OPAQUE outputs an export_key that may be used for additional
application-specific purposes. For example, one might expand the use of OPAQUE with a
credential-retrieval functionality that is separate from the contents of the Credentials
structure.

The exporter_key MUST NOT be used in any way before the HMAC value in the
envelope is validated.

## AKE Execution and Party Identities {#SecIdentities}

The AKE protocol is run as part of the online authenticated key exchange
flow described above. The AKE MUST authenticate the OPAQUE transcript, which
consists of the encoded `request` and `response` messages exchanged during the
OPRF computation and credential fetch flow.

Also, authenticated key-exchange protocols generate keys that need to be uniquely
and verifiably bound to a pair of identities. In the case of OPAQUE, those identities
correspond to idU and idS. Thus, it is essential for the parties to agree on such
identities, including an agreed bit representation of these identities as needed.

Applications may have different policies about how and when identities are
determined. A natural approach is to tie idU to the identity the server uses
to fetch envU (hence determined during password registration) and to tie idS
to the server identity used by the client to initiate an offline password
registration or online authenticated key exchange session.
idS and idU can also be part of envU or be tied to the
parties' public keys. In principle, it is possible that identities change
across different sessions as long as there is a policy that can establish if
the identity is acceptable or not to the peer. However, we note that the
public keys of both the server and the user must always be those defined at
time of password registration.

# Authenticated Key Exchange Protocol Instantiations {#instantiations}

This section describes several instantiations of OPAQUE using different AKE protocols, all of
which satisfy the forward secrecy and KCI properties discussed in {{security-considerations}}.
For the sake of concreteness it only includes AKE protocols consisting of three messages,
denoted KE1, KE2, KE3, where KE1 and KE2 include key exchange shares (DH values) sent by
client and server, respectively, and KE3 provides explicit client authentication and full
forward security (without it, forward secrecy is only achieved against eavesdroppers
which is insufficient for OPAQUE security).

As shown in {{OPAQUE}}, OPAQUE cannot use less than three messages so the 3-message
instantiations presented here are optimal in terms of number of messages.
On the other hand, there is no impediment of using OPAQUE with protocols with
more than 3 messages as in the case of IKEv2 (or the underlying SIGMA-R
protocol {{SIGMA}}).

The generic outline of OPAQUE with a 3-message AKE protocol is as follows:

- C to S: credential_request, KE1
- S to C: credential_response, KE2
- C to S: KE3

Key derivation and other details of the protocol are specified by the
KE scheme. We note that by the results in {{OPAQUE}}, KE2 and KE3 should
authenticate credential_request and credential_response, respectively,
for binding between the underlying OPRF protocol messages and the KE session.

Next, we present three instantiations of OPAQUE - with HMQV, 3DH and SIGMA-I.
{{I-D.sullivan-tls-opaque}} discusses integration with TLS 1.3 {{RFC8446}}.
Note that these instantiations transmit idU in cleartext. Applications that require
idU privacy should encrypt this appropriately. Mechanisms for doing so are
outside the scope of this document, though may be addressed elsewhere, such as
in {{I-D.sullivan-tls-opaque}}.

OPAQUE may be instantiated with any post-quantum (PQ) AKE protocol that has the message
flow above and security properties (KCI resistance and forward secrecy) outlined
in {{security-considerations}}. This document does not specify such an instantiation.
Note that such an instantiation is not quantum safe unless the OPRF and data encryption schemes
are quantum safe. However, an instantiation where both AKE and data encryption are quantum safe,
but the OPRF is not, would still ensure data security against future quantum attacks since breaking the OPRF
does not retroactively affect the security of data transferred over a quantum-safe secure channel.

## Key Schedule Utility Functions

The key derivation procedures for HMQV, 3DH, and SIGMA-I instantiations
all make use of the functions below, re-purposed from TLS 1.3 {{?RFC8446}}.

~~~
HKDF-Expand-Label(Secret, Label, Context, Length) =
  HKDF-Expand(Secret, HkdfLabel, Length)
~~~

Where HkdfLabel is specified as:

~~~
struct {
   uint16 length = Length;
   opaque label<8..255> = "OPAQUE " + Label;
   opaque context<0..255> = Context;
} HkdfLabel;

Derive-Secret(Secret, Label, Transcript) =
    HKDF-Expand-Label(Secret, Label, Hash(Transcript), Nh)
~~~

HKDF uses Hash as its underlying hash function, which is the same as that
which is indicated by the OPAQUE instantiation.

## Instantiation with HMQV and 3DH {#SecHmqv}

The integration of OPAQUE with HMQV {{HMQV}} leads to the most
efficient instantiation of OPAQUE in terms of exponentiations count.
Performance is close to optimal due to the low cost of authentication in
HMQV: Just 1/6 of an exponentiation for each party over the cost of a regular
DH exchange. However, HMQV is encumbered by an IBM patent, hence we also
present OPAQUE with 3DH which only differs in the key derivation function
at the cost of two additional exponentiations (and less resilience to the compromise
of ephemeral exponents). We note that 3DH serves as a basis for the
key-exchange protocol of {{SIGNAL}}. Importantly, many other protocols
follow a similar format with differences
mainly in the key derivation function. This includes the Noise family of
protocols. Extensions also apply to KEM-based AKE protocols as in many
post-quantum candidates.

### HMQV and 3DH protocol messages {#hmqv-3dh-protocol-messages}

HMQV and 3DH are both implemented using a suitable cyclic group of prime order p.
All operations in the key derivation steps in {{derive-hmqv}} and {{derive-3dh}}
are performed in this group and represented here using multiplicative notation.

OPAQUE with HMQV and OPAQUE with 3DH comprises:

- KE1 = credential_request, nonceU, info1*, epkU
- KE2 = credential_response, nonceS, info2*, epkS, Einfo2*, MAC(Km2; transcript2),
- KE3 = info3*, Einfo3*, MAC(Km3; transcript3)}

where:

- '\*' denotes optional elements;

- The private and public keys of the parties in these examples are
Diffie-Hellman keys, namely, pkU=g^skU and pkS=g^skS.

- credential_request and credential_response denote the online OPAQUE
protocol messages (defined in {{online-phase}}) which carry the client
and server OPRF values, respectively, as well as the envelope.

- nonceU, nonceS are fresh random nonces chosen by client and server,
respectively;

- info1, info2, info3 denote optional application-specific information sent in
the clear (e.g., they can include parameter negotiation, parameters for a
hardening function, etc.);

- Einfo2, Einfo3 denotes optional application-specific information sent
encrypted under keys Ke2, Ke3 defined below;

- epkU, epkS are Diffie-Hellman ephemeral public keys chosen by user and
server, respectively, which MUST be validated to be in the correct group
(see {{validation}});

- transcript2 includes the concatenation of the values
credential_request, nonceU, info1*, epkU, credential_response,
nonceS, info2*, epkS, Einfo2*;

- transcript3 includes the concatenation of all elements in transcript2
followed by info3*, Einfo3*;

Notes:

- The explicit concatenation of elements under transcript2 and transcript3 can be
 replaced with hashed values of these elements, or their combinations, using
 a collision-resistant hash (e.g., as in the transcript-hash of TLS 1.3 {{RFC8446}}).

- The inclusion of the values credential_request and credential_response under
 transcript2 is needed for binding the underlying OPRF execution to that of the
 AKE session. On the other hand, including envU in transcript2 is not mandatory
 for security, though done as part of including credential_response.

### HMQV and 3DH key derivation {#hmqv-key-schedule}

The above protocol requires MAC keys Km2, Km3, and optional encryption keys
Ke2, Ke3, as well as generating a session key SK which is the
AKE output for protecting subsequent traffic (or for generating further key
material). Key derivation uses HKDF {{RFC5869}} with a combination of the parties static
and ephemeral private-public key pairs and the parties' identities idU, idS.
See {{SecIdentities}} for more information about these identities.

HMQV and 3DH use the following key schedule for computing Km2, Km3, Ke2, Ke3, and SK:

~~~
  HKDF-Extract(salt=0, IKM)
      |
      +--> Derive-Secret(., "handshake secret", info) = handshake_secret
      |
      +--> Derive-Secret(., "session secret", info) = SK
~~~

From `handshake_secret`, Km2, Km3, Ke2, and Ke3 are computed as follows:

~~~
Km2 = HKDF-Expand-Label(handshake_secret, "server mac", "", Hash.length)
Km3 = HKDF-Expand-Label(handshake_secret, "client mac", "", Hash.length)
Ke2 = HKDF-Expand-Label(handshake_secret, "server enc", "", key_length)
Ke3 = HKDF-Expand-Label(handshake_secret, "client enc", "", key_length)
~~~

`key_length` is the length of the key required for the AKE handshake encryption algorithm.

Values `IKM` and `info` are defined for each instantiation in the following sections.

#### HMQV key derivation {#derive-hmqv}

The HKDF input parameter `info` is computed as follows:

~~~
info = "HMQV keys" || I2OSP(len(nonceU), 2) || nonceU
                   || I2OSP(len(nonceS), 2) || nonceS
                   || I2OSP(len(idU), 2) || idU
                   || I2OSP(len(idS), 2) || idS
~~~

Here, idU and idS are by default set to be equal to the idU and idS supplied as a
`CredentialExtension` for the envelope; however, if no such extension were supplied,
then these values are defaulted to pkU and pkS instead.

Also, note that if pkU is not contained in the envelope, then it must be computed
from skU by the client.

The input parameter `IKM` is `Khmqv`, where `Khmqv` is computed by the client as follows:

~~~
1. u' = (eskU + u\*skU) mod p
2. Khmqv = (epkS \* pkS^s)^u'
~~~

Hash is the same hash function used in the main OPAQUE protocol for key derivation.
Its output length must be at least the length of the group order p.

Likewise, servers compute `Khmqv` as follows:

~~~
1. s' = (eskS + s\*skS) mod p
2. Khmqv = (epkU \* pkU^u)^s'
~~~

In both cases, `u` is computed as follows:

~~~
hashInput = I2OSP(len(epkU), 2) || epkU ||
            I2OSP(len(info), 2) || info ||
            I2OSP(len("client"), 2) || "client"
u = Hash(hashInput) mod (len(p)-1)
~~~

Likewise, `s` is computed as follows:

~~~
hashInput = I2OSP(len(epkS), 2) || epkS ||
            I2OSP(len(info), 2) || info ||
            I2OSP(len("server"), 2) || "server"
s = Hash(hashInput) mod (len(p)-1)
~~~

#### 3DH key derivation {#derive-3dh}

The HKDF input parameter `info` is computed as follows:

~~~
info = "3DH keys" || I2OSP(len(nonceU), 2) || nonceU
                  || I2OSP(len(nonceS), 2) || nonceS
                  || I2OSP(len(idU), 2) || idU
                  || I2OSP(len(idS), 2) || idS
~~~

idU and idS are set according to the same rules described in {#derive-hmqv}.

The input parameter `IKM` is `K3dh`, where `K3dh` is the concatenation of
three DH values computed by the client as follows:

~~~
K3dh = epkS^eskU || pkS^eskU || epkS^skU
~~~

Likewise, `K3dh` is computed by the server as follows:

~~~
K3dh = epkU^eskS || epkU^skS || pkU^eskS
~~~

## Instantiation with SIGMA-I {#SecSigma}

We show the integration of OPAQUE with the 3-message SIGMA-I protocol {{SIGMA}}.
This is an example of a signature-based protocol and also serves
as a basis for integration of OPAQUE with TLS 1.3 as specified in {{I-D.sullivan-tls-opaque}}.
This specification can be extended to the 4-message SIGMA-R protocol as used
in IKEv2.

### SIGMA protocol messages

OPAQUE with SIGMA-I comprises:

- KE1 = credential_request, nonceU, info1*, epkU
- KE2 = credential_response, nonceS, info2*, epkS, Einfo2*,
       Sign(skS; transcript2-), MAC(Km2; idS),
- KE3 = info3*, Einfo3*, Sign(skU; transcript3-), MAC(Km3; idU)}

See explanation of fields in {{hmqv-3dh-protocol-messages}}.
In addition, for the signed material,
transcript2- is defined similarly to transcript2, however if transcript2 includes
information that identifies the user, such information can be eliminated in
transcript2- (this is advised if signing user's identification information by
the server is deemed to have adverse privacy consequences).
Similarly, transcript3- is defined as transcript3 with server identification
information removed if so desired.

### SIGMA key derivation

The key schedule for computing Km2, Km3, Ke2, Ke3, and SK is the same as
specified in {{hmqv-key-schedule}}. The HKDF input parameter `info` is
computed as follows:

~~~
info = "SIGMA-I keys" || I2OSP(len(nonceU), 2) || nonceU
                      || I2OSP(len(nonceS), 2) || nonceS
                      || I2OSP(len(idU), 2) || idU
                      || I2OSP(len(idS), 2) || idS
~~~

idU and idS are set according to the same rules described in {#derive-hmqv}.

The input parameter `IKM` is `Ksigma`, where `Ksigma` is computed by clients
as `epkS^eskU` and by servers as `epkU^eskS`.

# Configurations {#configurations}

An OPAQUE configuration is a tuple (OPRF, Hash, MHF, AKE). The OPAQUE OPRF protocol is
drawn from the "base mode" variant of {{I-D.irtf-cfrg-voprf}}. The following OPRF
ciphersuites supports are supported:

- OPRF(ristretto255, SHA-512)
- OPRF(decaf448, SHA-512)
- OPRF(P-256, SHA-256)
- OPRF(P-384, SHA-512)
- OPRF(P-521, SHA-512)

The OPAQUE hash function is that which is associated with the OPRF variant.
For the variants specified here, only SHA-512 and SHA-256 are supported.

The OPAQUE MHFs include Argon2 {{?I-D.irtf-cfrg-argon2}}, scrypt {{?RFC7914}},
and PBKDF2 {{?RFC2898}} with suitable parameter choices. These may be constant
values or set at the time of password registration and stored at the server.
In the latter case, the server communicates these parameters to the client during
login.

The OPAQUE AKE protocols are those which are specified in {{instantiations}}.
Future specifications (such as {{I-D.sullivan-tls-opaque}}) MAY introduce other
AKE instantiations.

[[https://github.com/cfrg/draft-irtf-cfrg-opaque/issues/60: Should we have a registry for configurations?]]

# Security Considerations {#security-considerations}

OPAQUE is defined and proven as the composition of two
functionalities: An Oblivious PRF (OPRF) and an authenticated key-exchange (AKE) protocol.
It can be seen as a "compiler" for transforming any AKE
protocol (with KCI security and forward secrecy - see below)
into a secure aPAKE protocol. In OPAQUE, the user stores a secret private key at the
server during password registration and retrieves this key each time
it needs to authenticate to the server. The OPRF security properties
ensure that only the correct password can unlock the private key
while at the same time avoiding potential offline guessing attacks.
This general composability property provides great flexibility and
enables a variety of OPAQUE instantiations, from optimized
performance to integration with TLS. The latter aspect is of prime
importance as the use of OPAQUE with TLS constitutes a major security
improvement relative to the standard password-over-TLS practice.
At the same time, the combination with TLS builds OPAQUE as a fully functional
secure communications protocol and can help provide privacy to
account information sent by the user to the server prior to authentication.

The KCI property required from AKE protocols for use with OPAQUE
states that knowledge of a party's private key does not allow an attacker
to impersonate others to that party. This is an important security
property achieved by most public-key based AKE protocols, including
protocols that use signatures or public key encryption for
authentication. It is also a property of many implicitly
authenticated protocols (e.g., HMQV) but not all of them. We also note that
key exchange protocols based on shared keys do not satisfy the KCI
requirement, hence they are not considered in the OPAQUE setting.
We note that KCI is needed to ensure a crucial property of OPAQUE: even upon
compromise of the server, the attacker cannot impersonate the user to the
server without first running an exhaustive dictionary attack.
Another essential requirement from AKE protocols for use in OPAQUE is to
provide forward secrecy (against active attackers).

Jarecki et al. {{OPAQUE}} proved the security of OPAQUE
in a strong aPAKE model that ensures security against pre-computation attacks
and is formulated in the Universal Composability (UC) framework {{Canetti01}}
under the random oracle model. This assumes security of the OPRF
function and of the underlying key-exchange protocol. In turn, the
security of the OPRF protocol from {{I-D.irtf-cfrg-voprf}} is proven
in the random oracle model under the One-More Diffie-Hellman assumption {{JKKX16}}.

Very few aPAKE protocols have been proven formally, and those proven were analyzed
in a weak security model that allows for pre-computation attacks (e.g.,
{{GMR06}}). This is not just a formal issue: these protocols are
actually vulnerable to such attacks. This includes protocols that have recent
analyses in the UC model such as AuCPace {{AuCPace}} and SPAKE2+ {{SPAKE2plus}}.
We note that as shown in {{OPAQUE}}, these protocols, and any aPAKE
in the model from {{GMR06}}, can be converted into an aPAKE secure against
pre-computation attacks at the expense of an additional OPRF execution.

OPAQUE's design builds on a line of work initiated in the seminal
paper of Ford and Kaliski {{FK00}} and is based on the HPAKE protocol
of Xavier Boyen {{Boyen09}} and the (1,1)-PPSS protocol from Jarecki
et al. {{JKKX16}}. None of these papers considered security against
pre-computation attacks or presented a proof of aPAKE security
(not even in a weak model).

## Configuration Choice

Best practices regarding implementation of cryptographic schemes
apply to OPAQUE. Particular care needs to be given to the
implementation of the OPRF regarding testing group membership and
avoiding timing and other side channel leakage in the hash-to-curve
mapping. Drafts {{I-D.irtf-cfrg-hash-to-curve}} and
{{I-D.irtf-cfrg-voprf}} have detailed instantiation and
implementation guidance.

## Static Diffie-Hellman Oracles

While one can expect the practical security of the OPRF function
(namely, the hardness of computing the function without knowing the
key) to be in the order of computing discrete logarithms or solving
Diffie-Hellman, Brown and Gallant [BG04] and Cheon {{Cheon06}} show an
attack that slightly improves on generic attacks. For the case that
q-1 or q+1, where q is the order of the group G, has a t-bit divisor,
they show an attack that calls the OPRF on 2^t chosen inputs and
reduces security by t/2 bits, i.e., it can find the OPRF key in time
2^{q/2-t/2} and 2^{q/2-t/2} memory. For typical curves, the attack
requires an infeasible number of calls and/or results in insignificant
security loss (\*). Moreover, in the OPAQUE application, these
attacks are completely impractical as the number of calls to the function
translates to an equal number of failed authentication attempts by a
_single_ user. For example, one would need a billion impersonation attempts
to reduce security by 15 bits and a trillion to reduce it by 20 bits - and
most curves will not even allow for such attacks in the first place
(note that this theoretical loss of security is with respect to computing
discrete logarithms, not in reducing the password strength).

(\*) Some examples (courtesy of Dan Brown): For P-384, 2^90 calls reduce
security from 192 to 147 bits; for NIST P-256 the options are 6-bit
reduction with 2153 OPRF calls, about 14 bit reduction with 187 million
calls and 20 bits with a trillion calls. For Curve25519, attacks are
completely infeasible (require over 2^100 calls) but its twist form allows
an attack with 25759 calls that reduces security by 7 bits and one with
117223 calls that reduces security by 8.4 bits.

## Input validation {#validation}

Both client and server MUST validate the other party's public key(s) used
for the execution of OPAQUE. This includes the keys shared during the
offline registration phase, as well as any keys shared during the online
key agreement phase. The validation procedure varies depending on the
type of key. For example, for OPAQUE instantiations
using 3DH with P-256, P-384, or P-521 as the underlying group, validation
is as specified in Section 5.6.2.3.4 of {{keyagreement}}. This includes
checking that the coordinates are in the correct range, that the point
is on the curve, and that the point is not the point at infinity.
Additionally, validation MUST ensure the Diffie-Hellman shared secret is
not the point at infinity. For X25519 and X448, validation is as described in
{{?RFC7748}}. In particular, where applicable, endpoints MUST check whether
the Diffie-Hellman shared secret is the all-zero value and abort if so.

## User authentication versus Authenticated Key Exchange

OPAQUE provides PAKE (password-based authenticated key exchange)
functionality in the client-server setting. While in the case of user
identification, wherein the focus is often on authentication, we stress
that the key exchange element is essential. Indeed, in most cases,
user authentication enforces some policy, and the key exchange step
is essential for binding this enforcement to the authentication step.
Skipping the key exchange part is analogous to carefully checking a
visitor's credential at the door and then leaving the door open for
others to enter freely.

## OPRF Hardening

Hardening the output of the OPRF greatly increases the cost of an offline
attack upon the compromise of the password file at the server. Applications
SHOULD select parameters that balance cost and complexity.

## User and server identities

The user identity (idU) and server identity (idS) are optional parameters
which are left to the application to designate as monikers for the client
and server. If the application layer does not supply values for these
parameters, then they will be omitted from the creation of the envelope
during the registration stage. Furthermore, they will be substituted with
idU = pkU and idS = pkS during the authenticated key exchange stage.

The advantage to supplying a custom idU and idS (instead of simply relying
on a fallback to pkU and pkS) is that the client can then ensure that any
mappings between idU and pkU (and idS and pkS) are protected by the
authentication from the envelope. Then, the client can verify that the
idU and idS contained in its envelope matches the idU and idS supplied by
the server.

However, if this extra layer of verification is unnecessary for the
application, then simply leaving idU and idS unspecified (and using pkU and
pkS instead) is acceptable.

<!-- TODO(caw): bring this back after updating later -->

<!-- ## Envelope considerations

It is possible to dispense with encryption in the construction of envU to
obtain a shorter envU (resulting in less storage at the server and less
communication from server to client). The idea is to derive skU from rwdU.
However, for cases where skU is not a random string of a given length, we
define a more general procedure. Namely, what is derived from rwdU is a random
seed used as an input to a key generation procedure that generates the pair
(skU, pkU). In this case, secret_credentials is empty and cleartext_credentials
contains pkS. The random key generation seed is defined as
HKDF-Expand(KdKey; info="KG seed", L)
where L is the required seed length. We note that in this encryption-less
scheme, the authentication still needs to be random-key robust which HMAC
satisfies. -->

<!--
Mention advantage of avoidable equivocable encryption? Still needs equivocable
authentication, but that one gets by modeling HMAC as programmable RO - check.
-->

<!-- To further minimize storage space, the server can derive per-user OPRF keys
kU from a single global secret key, and it can use the same pair
(skS,pkS) for all users. In this case, the per-user OPAQUE storage
consists of pkU and HMAC(Khmac; pkS), a total of 64-byte overhead with a
256-bit curve and hash. envU communicated to the user is of the same length,
consisting of pkS and HMAC(Khmac; pkS). -->

<!-- Can provide AuCPace paper (sec 7.7) as reference to importance of small
envU (for settings where storage and/or communication is expensive) -->

## User enumeration {#SecEnumeration}

User enumeration refers to attacks where the attacker tries to learn
whether a given user identity is registered with a server. Preventing
such attack requires the server to act with unknown user identities
in a way that is indistinguishable from its behavior with existing
users. Here we suggest a way to implement such defense, namely, a way for
simulating the values beta and envU for non-existing users.
Note that if the same pair of user identity idU and value alpha is received
twice by the server, the response needs to be the same in both cases (since
this would be the case for real users).
For protection against this attack, one would apply the encryption function in
the construction of envU to all the key material in envU, namely,
cleartext_credentials will be empty.
The server S will have two keys MK, MK' for a PRF f
(this refers to a regular PRF such as HMAC or CMAC).
Upon receiving a pair of user identity idU and value alpha for a non-existing
user idU, S computes kU=f(MK; idU) and kU'=f(MK'; idU) and responds with
values beta=alpha^kU and envU, where the latter is computed as follows.
rwdU is set to kU' and AEenv is set to the all-zero string (of the
length of a regular envU plaintext). Care needs to be taken to avoid side
channel leakage (e.g., timing) from helping differentiate these
operations from a regular server response.
The above requires changes to the server-side implementation but not to the
protocol itself or the client side.

There is one form of leakage that the above allows and whose prevention would
require a change in OPAQUE.
Note that an attacker that tests a idU (and same alpha) twice and receives
different responses can conclude that either the user registered with the
service between these two activations or that the user was registered before
but changed its password in between the activations (assuming the server
changes kU at the time of a password change). In any case, this
indicates that idU is a registered user at the time of the second activation.
To conceal this information, S can implement the derivation of kU
as kU=f(MK; idU) also for registered users. Hiding changes in envU, however,
requires a change in the protocol. Instead of sending envU as is,
S would send an encryption of envU under a key that the user derives from the
OPRF result (similarly to rwdU) and that S stores during password
registration. During the authenticated key exchange stage, the user will derive
this key from the OPRF result, will use it to decrypt envU, and continue with the
regular protocol. If S uses a randomized encryption, the encrypted envU will look
each time as a fresh random string, hence S can simulate the encrypted envU also
for non-existing users.

Note that the first case above does not change the protocol so its
implementation is a server's decision (the client side is not changed).
The second case, requires changes on the client side so it changes OPAQUE
itself.

[[https://github.com/cfrg/draft-irtf-cfrg-opaque/issues/22: Should this variant be documented/standardized?]]

## Password salt and storage implications

In OPAQUE, the OPRF key acts as the secret salt value that ensures the infeasibility
of pre-computation attacks. No extra salt value is needed. Also, clients never
disclose their password to the server, even during registration. Note that a corrupted
server can run an exhaustive offline dictionary attack to validate guesses for the user's
password; this is inevitable in any aPAKE protocol. (OPAQUE enables a defense against such
offline dictionary attacks by distributing the server so that an offline attack is only
possible if all - or a minimal number of - servers are compromised {{OPAQUE}}.)

Some applications may require learning the user's password for enforcing password
rules. Doing so invalidates this important security property of OPAQUE and is
NOT RECOMMENDED. Applications should move such checks to the client. Note that
limited checks at the server are possible to implement, e.g., detecting repeated
passwords.

# IANA Considerations

This document makes no IANA requests.

--- back

# Acknowledgments

The OPAQUE protocol and its analysis is joint work of the author with Stas
Jarecki and Jiayu Xu. We are indebted to the OPAQUE reviewers during CFRG's
aPAKE selection process, particularly Julia Hesse and Bjorn Tackmann.
This draft has benefited from comments by multiple people. Special thanks
to Richard Barnes, Dan Brown, Eric Crockett, Paul Grubbs, Fredrik Kuivinen,
Kevin Lewi, Payman Mohassel, Jason Resch, Greg Rubin, Nick Sullivan.<|MERGE_RESOLUTION|>--- conflicted
+++ resolved
@@ -792,19 +792,10 @@
 - pkU, public key of the user
 
 Steps:
-<<<<<<< HEAD
 1. (kU, envU, pkU) = LookupUserRecord(idU)
-2. M = Deserialize(request.data)
-3. Z = Evaluate(kU, M)
-4. data = Z.encode()
-5. Create CredentialResponse response with (data, envU)
-6. Output (response, pkU)
-=======
-1. (kU, envU, pkU) = LookupUserRecord(request.id)
 2. Z = Evaluate(kU, request.data)
 3. Create CredentialResponse response with (Z, envU)
 4. Output (response, pkU)
->>>>>>> 8894db3c
 ~~~
 
 #### RecoverCredentials(pwdU, metadata, request, response)
