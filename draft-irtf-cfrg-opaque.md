--- conflicted
+++ resolved
@@ -731,11 +731,7 @@
 - export_key, an additional client key.
 
 Exceptions:
-<<<<<<< HEAD
 - ErrEnvelopeInvalidMac, when the envelope fails to be recovered.
-=======
-- KeyRecoveryError, when the key fails to be recovered
->>>>>>> dc470751
 
 Steps:
 1. auth_key = Expand(randomized_pwd, concat(envelope.nonce, "AuthKey"), Nh)
