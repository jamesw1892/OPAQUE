--- conflicted
+++ resolved
@@ -405,11 +405,8 @@
 to generate them internally, making the application oblivious to the client's private key. Each public
 and private key value is an opaque byte string, specific to the AKE protocol in which OPAQUE is instantiated.
 
-<<<<<<< HEAD
-These two options are defined as the `Internal` and `External` modes.  See {{envelope-modes}} for their
-=======
+
 These two options are defined as the `internal` and `external` modes.  See {{envelope-modes}} for their
->>>>>>> deae8d8d
 specifications.
 
 Applications may pin key material to identities if desired. If no identity is given for a party,
@@ -421,11 +418,7 @@
 - server_public_key: The encoded server public key for the AKE protocol.
 - client_identity: The client identity. This is an application-specific value, e.g., an e-mail address or
   normal account name. If not specified, it defaults to the client's public key.
-<<<<<<< HEAD
-- server_identity: The server identity. This is typically a domain name, e.g., example.com.  If not
-=======
 - server_identity: The server identity. This is typically a domain name, e.g., example.com. If not
->>>>>>> deae8d8d
   specified, it defaults to the server's public key.
   See {{identities}} for information about this identity.
 
@@ -489,11 +482,7 @@
 
 nonce : A unique nonce of length `Nn` used to protect this Envelope.
 
-<<<<<<< HEAD
-auth_tag : Authentication tag protecting the contents of the envelope, covering `EnvelopeMode`, envelope nonce,
-=======
 auth_tag : Authentication tag protecting the contents of the envelope, covering the envelope nonce,
->>>>>>> deae8d8d
 `InnerEnvelope` and `CleartextCredentials`.
 
 inner_env : A mode dependent `InnerEnvelope` structure. See {{envelope-modes}} for its specifications.
@@ -537,13 +526,8 @@
 4. masking_key = Expand(random_pwd, "MaskingKey", Nh)
 5. inner_env, client_public_key = BuildInnerEnvelope(random_pwd, envelope_nonce, client_private_key)
 6. cleartext_creds = CreateCleartextCredentials(server_public_key, client_public_key, server_identity, client_identity)
-<<<<<<< HEAD
-7. auth_tag = MAC(auth_key, concat(mode, envelope_nonce, inner_env, cleartext_creds))
-8. Create Envelope envelope with (mode, envelope_nonce, inner_env, auth_tag)
-=======
 7. auth_tag = MAC(auth_key, concat(envelope_nonce, inner_env, cleartext_creds))
 8. Create Envelope envelope with (envelope_nonce, inner_env, auth_tag)
->>>>>>> deae8d8d
 9. Output (envelope, client_public_key, masking_key, export_key)
 ~~~
 
@@ -592,11 +576,7 @@
 - `client_private_key, client_public_key = RecoverKeys(random_pwd, nonce, inner_env)`: recover and return the
   client's private and public keys for the AKE protocol.
 
-<<<<<<< HEAD
-The implementation of this interface for both `internal` and `external` modes is in {{internal-mode}}
-=======
 The implementations of this interface for both `internal` and `external` modes are in {{internal-mode}}
->>>>>>> deae8d8d
 and {{external-mode}}, respectively.
 
 The size of the envelope may vary between modes. If applications implement {{preventing-client-enumeration}}, they
@@ -607,11 +587,7 @@
 In this mode, the client's private and public keys are deterministically derived from the OPRF output.
 
 With the internal key mode the `EnvelopeMode` value MUST be `internal` and the `InnerEnvelope` is empty,
-<<<<<<< HEAD
-and the size `Ne` of the serialized `Envelope` is 1 + Nn + Nm.
-=======
 and the size `Ne` of the serialized `Envelope` is Nn + Nm.
->>>>>>> deae8d8d
 
 To generate the private key OPAQUE-3DH implements `DeriveAkeKeyPair(seed)` as follows:
 
@@ -684,11 +660,7 @@
 `FinalizeRequest()`, `CreateEnvelope()`, and `BuildInnerEnvelope()` must be adapted accordingly.
 
 With the external key mode the `EnvelopeMode` value MUST be `external`, and the size `Ne` of the serialized
-<<<<<<< HEAD
-`Envelope` is 1 + Nn + Nm + Nsk.
-=======
 `Envelope` is Nn + Nm + Nsk.
->>>>>>> deae8d8d
 
 An encryption key is generated from the hardened OPRF output and used to encrypt the client's private key,
 which is then stored encrypted in the `InnerEnvelope`. This encryption must follow the requirements in
