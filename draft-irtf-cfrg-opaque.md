---
title: The OPAQUE Asymmetric PAKE Protocol
abbrev: OPAQUE
docname: draft-irtf-cfrg-opaque-latest
date:
category: info

ipr: trust200902
keyword: Internet-Draft

stand_alone: yes
pi: [toc, sortrefs, symrefs]

author:
 -
    ins: D. Bourdrez
    name: Daniel Bourdrez
    email: d@bytema.re
 -
    ins: H. Krawczyk
    name: Hugo Krawczyk
    organization: Algorand Foundation
    email: hugokraw@gmail.com
 -
    ins: K. Lewi
    name: Kevin Lewi
    organization: Novi Research
    email: lewi.kevin.k@gmail.com
 -
    ins: C. A. Wood
    name: Christopher A. Wood
    organization: Cloudflare, Inc.
    email: caw@heapingbits.net

informative:

  I-D.krawczyk-cfrg-opaque-03:
    title: The OPAQUE Asymmetric PAKE Protocol
    target: https://datatracker.ietf.org/doc/html/draft-krawczyk-cfrg-opaque-03

  PAKE-Selection:
    title: CFRG PAKE selection process repository
    target: https://github.com/cfrg/pake-selection

  Boyen09:
    title: "HPAKE: Password Authentication Secure against Cross-Site User Impersonation"
    author:
      -
        ins: X. Boyen
        name: Xavier Boyen

    seriesinfo: Cryptology and Network Security (CANS)
    date: 2009

  BG04:
    title: The static Diffie-Hellman problem
    author:
      -
        ins: D. Brown
        name: Daniel R. L. Brown
      -
        ins: R. Galant
        name: Robert P. Galant

    seriesinfo: http://eprint.iacr.org/2004/306
    date: 2004

  Canetti01:
    title: "Universally composable security: A new paradigm for cryptographic
protocols"
    author:
      -
        ins: R. Canetti
        name: Ran Canetti

    seriesinfo: IEEE Symposium on Foundations of Computer Science (FOCS)
    date: 2001

  Cheon06:
    title: Security analysis of the strong Diffie-Hellman problem
    author:
      -
        ins: J. H. Cheon
        name: Jung Hee Cheon

    seriesinfo: Euroctypt 2006
    date: 2006

  FK00:
    title: Server-assisted generation of a strong secret from a password
    author:
      -
        ins: W. Ford
        name: Warwick Ford
      -
        ins: B. S. Kaliski, Jr
        name: Burton S. Kaliski, Jr

    seriesinfo: WETICE
    date: 2000

  FIPS202:
    title: "SHA-3 Standard: Permutation-Based Hash and Extendable-Output Functions"
    target: https://nvlpubs.nist.gov/nistpubs/FIPS/NIST.FIPS.202.pdf
    date: Aug, 2015
    author:
      -
        org: National Institute of Standards and Technology (NIST)

  GMR06:
    title: "A method for making password-based key exchange resilient to server compromise"
    author:
      -
        ins: C. Gentry
        name: Craig Gentry
      -
        ins: P. MacKenzie
        name: Phil MacKenzie
      -
        ins: Z, Ramzan
        name: Zulfikar Ramzan

    seriesinfo: CRYPTO
    date: 2006

  AuCPace:
    title: "AuCPace: Efficient verifier-based PAKE protocol tailored for the IIoT"
    author:
      -
        ins: B. Haase
        name: Bjorn Haase
      -
        ins: B. Labrique
        name: Benoit Labrique

    seriesinfo: http://eprint.iacr.org/2018/286
    date: 2018

  keyagreement: DOI.10.6028/NIST.SP.800-56Ar3

  JKX18:
    title: "OPAQUE: An Asymmetric PAKE Protocol Secure Against Pre-Computation Attacks"
    # see the quotes above? Needed because of the embedded colon.
    author:
      -
        ins: S. Jarecki
        name: Stanislaw Jarecki
      -
        ins: H. Krawczyk
        name: Hugo Krawczyk
      -
        ins: J. Xu
        name: Jiayu Xu
    seriesinfo: Eurocrypt
    date: 2018

  JKKX16:
    title: "Highly-efficient and composable password-protected secret sharing (or: how to protect your bitcoin wallet online)"
    # see the quotes above? Needed because of the embedded colon.
    author:
      -
        ins: S. Jarecki
        name: Stanislaw Jarecki
      -
        ins: A. Kiayias
        name: Aggelos Kiayias
      -
        ins: H. Krawczyk
        name: Hugo Krawczyk
      -
        ins: J. Xu
        name: Jiayu Xu
    seriesinfo: IEEE European Symposium on Security and Privacy
    date: 2016

  LGR20:
    title: Partitioning Oracle Attacks
    target: https://eprint.iacr.org/2020/1491.pdf
    author:
      -
        ins: J. Len
        name: Julia Len
      -
        ins: P. Grubbs
        name: Paul Grubbs
      -
        ins: T. Ristenpart
        name: Thomas Ristenpart
  HMQV:
    title: "HMQV: A high-performance secure Diffie-Hellman protocol"
    author:
      -
        ins: H. Krawczyk
        name: Hugo Krawczyk

    seriesinfo: CRYPTO
    date: 2005

  SPAKE2plus:
    title: "Security Analysis of SPAKE2+"
    author:
      -
        ins: V. Shoup
        name: Victor Shoup

    seriesinfo: http://eprint.iacr.org/2020/313
    date: 2020

  3DH:
    title: "Simplifying OTR deniability"
    seriesinfo: https://signal.org/blog/simplifying-otr-deniability
    date: 2016

  WhatsAppE2E:
    title: Security of End-to-End Encrypted Backups
    target: https://www.whatsapp.com/security/WhatsApp_Security_Encrypted_Backups_Whitepaper.pdf
    authors:
      -
        ins: WhatsApp
        name: WhatsApp

  TOPPSS:
    title: "TOPPSS: Cost-minimal Password-Protected Secret Sharing based on Threshold OPRF"
    seriesinfo: Applied Cryptology and Network Security – ACNS 2017
    date: 2017
    author:
      -
        ins: S. Jarecki
        name: Stanislaw Jarecki
      -
        ins: A. Kiayias
        name: Aggelos Kiayias
      -
        ins: H. Krawczyk
        name: Hugo Krawczyk
      -
        ins: J. Xu
        name: Jiayu Xu

  RFC2945:
  RFC5869:
  RFC8125:
  RFC8446:

--- abstract

This document describes the OPAQUE protocol, a secure asymmetric
password-authenticated key exchange (aPAKE) that supports mutual
authentication in a client-server setting without reliance on PKI and
with security against pre-computation attacks upon server compromise.
In addition, the protocol provides forward secrecy and the ability to
hide the password from the server, even during password registration.
This document specifies the core OPAQUE protocol and one instantiation
based on 3DH.

--- middle

# Introduction {#intro}

Password authentication is ubiquitous in many applications. In a common
implementation, a client authenticates to a server by sending its client
ID and password to the server over a secure connection. This makes
the password vulnerable to server mishandling, including accidentally
logging the password or storing it in plaintext in a database. Server
compromise resulting in access to these plaintext passwords is not an
uncommon security incident, even among security-conscious organizations.
Moreover, plaintext password authentication over secure channels such as
TLS is also vulnerable to cases where TLS may fail, including PKI
attacks, certificate mishandling, termination outside the security
perimeter, visibility to TLS-terminating intermediaries, and more.

Asymmetric (or Augmented) Password Authenticated Key Exchange (aPAKE)
protocols are designed to provide password authentication and
mutually authenticated key exchange in a client-server setting without
relying on PKI (except during client registration) and without
disclosing passwords to servers or other entities other than the client
machine. A secure aPAKE should provide the best possible security for a
password protocol. Indeed, some attacks are inevitable, such as
online impersonation attempts with guessed client passwords and offline
dictionary attacks upon the compromise of a server and leakage of its
credential file. In the latter case, the attacker learns a mapping of
a client's password under a one-way function and uses such a mapping to
validate potential guesses for the password. Crucially important is
for the password protocol to use an unpredictable one-way mapping.
Otherwise, the attacker can pre-compute a deterministic list of mapped
passwords leading to almost instantaneous leakage of passwords upon
server compromise.

This document describes OPAQUE, a PKI-free secure aPAKE that is secure
against pre-computation attacks. OPAQUE provides forward secrecy with
respect to password leakage while also hiding the password from the
server, even during password registration. OPAQUE allows applications
to increase the difficulty of offline dictionary attacks via iterated
hashing or other key stretching schemes. OPAQUE is also extensible, allowing
clients to safely store and retrieve arbitrary application data on servers
using only their password.

OPAQUE is defined and proven as the composition of three functionalities:
an oblivious pseudorandom function (OPRF), a key recovery mechanism,
and an authenticated key exchange (AKE) protocol. It can be seen
as a "compiler" for transforming any suitable AKE protocol into a secure
aPAKE protocol. (See {{security-considerations}} for requirements of the
OPRF and AKE protocols.) This document specifies one OPAQUE instantiation
based on {{3DH}}. Other instantiations are possible, as discussed in
{{alternate-akes}}, but their details are out of scope for this document.
In general, the modularity of OPAQUE's design makes it easy to integrate
with additional AKE protocols, e.g., TLS or HMQV, and with future ones such
as those based on post-quantum techniques.

OPAQUE consists of two stages: registration and authenticated key exchange.
In the first stage, a client registers its password with the server and stores
information used to recover authentication credentials on the server. Recovering these
credentials can only be done with knowledge of the client password. In the second
stage, a client uses its password to recover those credentials and subsequently
uses them as input to an AKE protocol. This stage has additional mechanisms to
prevent an active attacker from interacting with the server to guess or confirm
clients registered via the first phase. Servers can use this mechanism to safeguard
registered clients against this type of enumeration attack; see
{{preventing-client-enumeration}} for more discussion.

The name OPAQUE is a homonym of O-PAKE where O is for Oblivious. The name
OPAKE was taken.

This draft complies with the requirements for PAKE protocols set forth in
{{RFC8125}}.

## Requirements Notation

{::boilerplate bcp14}

## Notation {#notation}

The following functions are used throughout this document:

- I2OSP and OS2IP: Convert a byte string to and from a non-negative integer as
  described in Section 4 of {{?RFC8017}}. Note that these functions operate on
  byte strings in big-endian byte order.
- concat(x0, ..., xN): Concatenate byte strings. For example,
  `concat(0x01, 0x0203, 0x040506) = 0x010203040506`.
- random(n): Generate a cryptographically secure pseudorandom byte string of length `n` bytes.
- zeroes(n): Generate a string of `n` bytes all equal to 0 (zero).
- xor(a,b): Apply XOR to byte strings. For example, `xor(0xF0F0, 0x1234) = 0xE2C4`.
  It is an error to call this function with arguments of unequal length.
- ct_equal(a, b): Return `true` if `a` is equal to `b`, and false otherwise.
  The implementation of this function must be constant-time in the length of `a`
  and `b`, which are assumed to be of equal length, irrespective of the values `a`
  or `b`.

Except if said otherwise, random choices in this specification refer to
drawing with uniform distribution from a given set (i.e., "random" is short
for "uniformly random"). Random choices can be replaced with fresh outputs from
a cryptographically strong pseudorandom generator, according to the requirements
in {{!RFC4086}}, or pseudorandom function. For convenience, we define `nil` as a
lack of value.

All protocol messages and structures defined in this document use the syntax from
{{?RFC8446, Section 3}}.

# Cryptographic Dependencies {#dependencies}

OPAQUE depends on the following cryptographic protocols and primitives:

- Oblivious Pseudorandom Function (OPRF); {{deps-oprf}}
- Key Derivation Function (KDF); {{deps-symmetric}}
- Message Authentication Code (MAC); {{deps-symmetric}}
- Cryptographic Hash Function; {{deps-hash}}
- Key Stretching Function (KSF); {{deps-hash}}

This section describes these protocols and primitives in more detail. Unless said
otherwise, all random nonces and seeds used in these dependencies and the rest of
the OPAQUE protocol are of length `Nn` and `Nseed` bytes, respectively, where
`Nn` = `Nseed` = 32.

## Oblivious Pseudorandom Function {#deps-oprf}

An Oblivious Pseudorandom Function (OPRF) is a two-party protocol between client and
server for computing a PRF such that the client learns the PRF output and neither party learns
the input of the other. This specification depends on the prime-order OPRF construction specified
in {{!OPRF=I-D.irtf-cfrg-voprf}}, draft version -20, using the OPRF mode (0x00) from {{OPRF, Section 3.1}}.

The following OPRF client APIs are used:

- Blind(element): Create and output (`blind`, `blinded_element`), consisting of a blinded
  representation of input `element`, denoted `blinded_element`, along with a value to revert
  the blinding process, denoted `blind`.
- Finalize(element, blind, evaluated_element): Finalize the OPRF evaluation using input `element`,
  random inverter `blind`, and evaluation output `evaluated_element`, yielding output `oprf_output`.

Moreover, the following OPRF server APIs are used:

- BlindEvaluate(k, blinded_element): Evaluate blinded input element `blinded_element` using
  input key `k`, yielding output element `evaluated_element`. This is equivalent to
  the BlindEvaluate function described in {{OPRF, Section 3.3.1}}, where `k` is the private key parameter.
- DeriveKeyPair(seed, info): Derive a private and public key pair deterministically
  from a seed and info parameter, as described in {{OPRF, Section 3.2}}.

Finally, this specification makes use of the following shared APIs and parameters:

- SerializeElement(element): Map input `element` to a fixed-length byte array `buf`.
- DeserializeElement(buf): Attempt to map input byte array `buf` to an OPRF group element.
  This function can raise a DeserializeError upon failure; see {{OPRF, Section 2.1}}
  for more details.
- Noe: The size of a serialized OPRF group element output from SerializeElement.
- Nok: The size of an OPRF private key as output from DeriveKeyPair.

## Key Derivation Function and Message Authentication Code {#deps-symmetric}

A Key Derivation Function (KDF) is a function that takes some source of initial
keying material and uses it to derive one or more cryptographically strong keys.
This specification uses a KDF with the following API and parameters:

- Extract(salt, ikm): Extract a pseudorandom key of fixed length `Nx` bytes from
  input keying material `ikm` and an optional byte string `salt`.
- Expand(prk, info, L): Expand a pseudorandom key `prk` using the optional string `info`
  into `L` bytes of output keying material.
- Nx: The output size of the `Extract()` function in bytes.

This specification also makes use of a collision-resistant Message Authentication Code
(MAC) with the following API and parameters:

- MAC(key, msg): Compute a message authentication code over input `msg` with key
  `key`, producing a fixed-length output of `Nm` bytes.
- Nm: The output size of the `MAC()` function in bytes.

## Hash Functions {#deps-hash}

This specification makes use of a collision-resistant hash function with the following
API and parameters:

- Hash(msg): Apply a cryptographic hash function to input `msg`, producing a
  fixed-length digest of size `Nh` bytes.
- Nh: The output size of the `Hash()` function in bytes.

This specification makes use of a Key Stretching Function (KSF), which is a slow
and expensive cryptographic hash function with the following API:

- Stretch(msg): Apply a key stretching function to stretch the input `msg` and
  harden it against offline dictionary attacks. This function also needs to
  satisfy collision resistance.

# Protocol Overview {#protocol-overview}

OPAQUE consists of two stages: registration and authenticated key exchange.
In the first stage, a client registers its password with the server and stores
its credential file on the server. In the second stage (also called the
"login" stage), the client recovers its authentication material and uses it to
perform a mutually authenticated key exchange.

## Setup

Prior to both stages, the client and server agree on a configuration that
fully specifies the cryptographic algorithm dependencies necessary to run the
protocol; see {{configurations}} for details.
The server chooses a pair of keys (`server_private_key` and `server_public_key`)
for the AKE, and chooses a seed (`oprf_seed`) of `Nh` bytes for the OPRF.
The server can use this single pair of keys with multiple
clients and can opt to use multiple seeds (so long as they are kept consistent for
each client).

## Offline Registration

Registration is the only stage in OPAQUE that requires a server-authenticated
channel with confidentiality and integrity: either physical, out-of-band, PKI-based, etc.

The client inputs its credentials, which include its password and user
identifier, and the server inputs its parameters, which include its private key
and other information.

The client output of this stage is a single value `export_key` that the client
may use for application-specific purposes, e.g., to encrypt additional
information for storage on the server. The server does not have access to this
`export_key`.

The server output of this stage is a record corresponding to the client's
registration that it stores in a credential file alongside other clients
registrations as needed.

The registration flow is shown below:

~~~
    creds                                   parameters
      |                                         |
      v                                         v
    Client                                    Server
    ------------------------------------------------
                registration request
             ------------------------->
                registration response
             <-------------------------
                      record
             ------------------------->
   ------------------------------------------------
      |                                         |
      v                                         v
  export_key                                 record
~~~

These messages are named `RegistrationRequest`, `RegistrationResponse`, and
`RegistrationRecord`, respectively. Their contents and wire format are defined in
{{registration-messages}}.

## Online Authenticated Key Exchange

In this second stage, a client obtains credentials previously registered
with the server, recovers private key material using the password, and
subsequently uses them as input to the AKE protocol. As in the registration
phase, the client inputs its credentials, including its password and user
identifier, and the server inputs its parameters and the credential file record
corresponding to the client. The client outputs two values, an `export_key`
(matching that from registration) and a `session_key`, the latter of which
is the primary AKE output. The server outputs a single value `session_key`
that matches that of the client. Upon completion, clients and servers can
use these values as needed.

The authenticated key exchange flow is shown below:

~~~
    creds                             (parameters, record)
      |                                         |
      v                                         v
    Client                                    Server
    ------------------------------------------------
                   AKE message 1
             ------------------------->
                   AKE message 2
             <-------------------------
                   AKE message 3
             ------------------------->
   ------------------------------------------------
      |                                         |
      v                                         v
(export_key, session_key)                  session_key
~~~

These messages are named `KE1`, `KE2`, and `KE3`, respectively. They carry the
messages of the concurrent execution of the key recovery process (OPRF) and the
authenticated key exchange (AKE), and their corresponding wire formats are
specified in {{ake-messages}}.

The rest of this document describes the details of these stages in detail.
{{client-material}} describes how client credential information is
generated, encoded, and stored on the server during registration, and recovered during
login. {{offline-phase}} describes the first registration stage of the protocol,
and {{online-phase}} describes the second authentication stage of the protocol.
{{configurations}} describes how to instantiate OPAQUE using different
cryptographic dependencies and parameters.

# Client Credential Storage and Key Recovery {#client-material}

OPAQUE makes use of a structure called `Envelope` to manage client credentials.
The client creates its `Envelope` on registration and sends it to the server for
storage. On every login, the server sends this `Envelope` to the client so it can
recover its key material for use in the AKE.

Future variants of OPAQUE may use different key recovery mechanisms. See {{key-recovery}} for details.

Applications may pin key material to identities if desired. If no identity is given
for a party, its value MUST default to its public key. The following types of
application credential information are considered:

- client_private_key: The encoded client private key for the AKE protocol.
- client_public_key: The encoded client public key for the AKE protocol.
- server_public_key: The encoded server public key for the AKE protocol.
- client_identity: The client identity. This is an application-specific value,
  e.g., an e-mail address or an account name. If not specified, it defaults
  to the client's public key.
- server_identity: The server identity. This is typically a domain name, e.g., example.com.
  If not specified, it defaults to the server's public key. See {{identities}} for
  information about this identity.

These credential values are used in the `CleartextCredentials` structure as follows:

~~~
struct {
  uint8 server_public_key[Npk];
  uint8 server_identity<1..2^16-1>;
  uint8 client_identity<1..2^16-1>;
} CleartextCredentials;
~~~

The function CreateCleartextCredentials constructs a `CleartextCredentials` structure given
application credential information.

~~~
CreateCleartextCredentials

Input:
- server_public_key, the encoded server public key for the AKE protocol.
- client_public_key, the encoded client public key for the AKE protocol.
- server_identity, the optional encoded server identity.
- client_identity, the optional encoded client identity.

Output:
- cleartext_credentials, a CleartextCredentials structure.

def CreateCleartextCredentials(server_public_key, client_public_key,
                               server_identity, client_identity):
  # Set identities as public keys if no application-layer identity is provided
  if server_identity == nil
    server_identity = server_public_key
  if client_identity == nil
    client_identity = client_public_key

  Create CleartextCredentials cleartext_credentials with
    (server_public_key, server_identity, client_identity)
  return cleartext_credentials
~~~

## Key Recovery {#key-recovery}

This specification defines a key recovery mechanism that uses the stretched OPRF
output as a seed to directly derive the private and public keys using the
`DeriveAuthKeyPair()` function defined in {{key-creation}}.

### Envelope Structure {#envelope-structure}

The key recovery mechanism defines its `Envelope` as follows:

~~~
struct {
  uint8 nonce[Nn];
  uint8 auth_tag[Nm];
} Envelope;
~~~

nonce: A unique nonce of length `Nn`, used to protect this `Envelope`.

auth_tag: An authentication tag protecting the contents of the envelope, covering
the envelope nonce and `CleartextCredentials`.

### Envelope Creation {#envelope-creation}

Clients create an `Envelope` at registration with the function `Store` defined
below. Note that `DeriveAuthKeyPair` in this function can fail with negligible
probability. If this occurs, servers should re-run the function, sampling a
new `envelope_nonce`, to completion.

~~~
Store

Input:
- randomized_password, a randomized password.
- server_public_key, the encoded server public key for
  the AKE protocol.
- server_identity, the optional encoded server identity.
- client_identity, the optional encoded client identity.

Output:
- envelope, the client's Envelope structure.
- client_public_key, the client's AKE public key.
- masking_key, an encryption key used by the server with the sole purpose
  of defending against client enumeration attacks.
- export_key, an additional client key.

def Store(randomized_password, server_public_key, server_identity, client_identity):
  envelope_nonce = random(Nn)
  masking_key = Expand(randomized_password, "MaskingKey", Nh)
  auth_key = Expand(randomized_password, concat(envelope_nonce, "AuthKey"), Nh)
  export_key = Expand(randomized_password, concat(envelope_nonce, "ExportKey"), Nh)
  seed = Expand(randomized_password, concat(envelope_nonce, "PrivateKey"), Nseed)
  (_, client_public_key) = DeriveAuthKeyPair(seed)

  cleartext_credentials =
    CreateCleartextCredentials(server_public_key, client_public_key,
                               server_identity, client_identity)
  auth_tag = MAC(auth_key, concat(envelope_nonce, cleartext_credentials))

  Create Envelope envelope with (envelope_nonce, auth_tag)
  return (envelope, client_public_key, masking_key, export_key)
~~~

### Envelope Recovery {#envelope-recovery}

Clients recover their `Envelope` during login with the `Recover` function
defined below.

~~~
Recover

Input:
- randomized_password, a randomized password.
- server_public_key, the encoded server public key for the AKE protocol.
- envelope, the client's Envelope structure.
- server_identity, the optional encoded server identity.
- client_identity, the optional encoded client identity.

Output:
- client_private_key, the encoded client private key for the AKE protocol.
- cleartext_credentials, a CleartextCredentials structure.
- export_key, an additional client key.

Exceptions:
- EnvelopeRecoveryError, the envelope fails to be recovered.

def Recover(randomized_password, server_public_key, envelope,
            server_identity, client_identity):
  auth_key = Expand(randomized_password, concat(envelope.nonce, "AuthKey"), Nh)
  export_key = Expand(randomized_password, concat(envelope.nonce, "ExportKey"), Nh)
  seed = Expand(randomized_password, concat(envelope.nonce, "PrivateKey"), Nseed)
  (client_private_key, client_public_key) = DeriveAuthKeyPair(seed)

  cleartext_credentials = CreateCleartextCredentials(server_public_key,
                      client_public_key, server_identity, client_identity)
  expected_tag = MAC(auth_key, concat(envelope.nonce, cleartext_credentials))
  If !ct_equal(envelope.auth_tag, expected_tag)
    raise EnvelopeRecoveryError
  return (client_private_key, cleartext_credentials, export_key)
~~~

# Offline Registration {#offline-phase}

The registration process proceeds as follows. The client inputs
the following values:

- password: The client's password.
- creds: The client credentials, as described in {{client-material}}.

The server inputs the following values:

- server_public_key: The server public key for the AKE protocol.
- credential_identifier: A unique identifier for the client's
  credential, generated by the server.
- client_identity: The optional client identity as described in {{client-material}}.
- oprf_seed: A seed used to derive per-client OPRF keys.

The registration protocol then runs as shown below:

~~~
  Client                                         Server
 ------------------------------------------------------
 (request, blind) = CreateRegistrationRequest(password)

                        request
              ------------------------->

 response = CreateRegistrationResponse(request,
                                       server_public_key,
                                       credential_identifier,
                                       oprf_seed)

                        response
              <-------------------------

 (record, export_key) = FinalizeRegistrationRequest(response,
                                                    server_identity,
                                                    client_identity)

                        record
              ------------------------->
~~~

{{registration-messages}} describes the formats for the above messages, and
{{registration-functions}} describes details of the functions and the
corresponding parameters referenced above.

At the end of this interaction, the server stores the `record` object as the
credential file for each client along with the associated `credential_identifier`
and `client_identity` (if different). Note that the values `oprf_seed` and
`server_private_key` from the server's setup phase must also be persisted.
The `oprf_seed` value SHOULD be used for all clients; see {{preventing-client-enumeration}}.
The `server_private_key` may be unique for each client.

Both client and server MUST validate the other party's public key before use.
See {{validation}} for more details. Upon completion, the server stores
the client's credentials for later use. Moreover, the client MAY use the output
`export_key` for further application-specific purposes; see {{export-key-usage}}.

## Registration Messages {#registration-messages}

This section contains definitions of the `RegistrationRequest`,
`RegistrationResponse`, and `RegistrationRecord` messages exchanged between
client and server during registration.

~~~
struct {
  uint8 blinded_message[Noe];
} RegistrationRequest;
~~~

blinded_message: A serialized OPRF group element.

~~~
struct {
  uint8 evaluated_message[Noe];
  uint8 server_public_key[Npk];
} RegistrationResponse;
~~~

evaluated_message: A serialized OPRF group element.

server_public_key: The server's encoded public key that will be used for
the online AKE stage.

~~~
struct {
  uint8 client_public_key[Npk];
  uint8 masking_key[Nh];
  Envelope envelope;
} RegistrationRecord;
~~~

client_public_key: The client's encoded public key, corresponding to
the private key `client_private_key`.

masking_key: An encryption key used by the server to preserve
confidentiality of the envelope during login to defend against
client enumeration attacks.

envelope: The client's `Envelope` structure.

## Registration Functions {#registration-functions}

This section contains definitions of the functions used by client and server
during registration, including `CreateRegistrationRequest`, `CreateRegistrationResponse`,
and `FinalizeRegistrationRequest`.

### CreateRegistrationRequest

To begin the registration flow, the client executes the following function. This function
can fail with a InvalidInputError error with negligibile probability. A different input
password is necessary in the event of this error.

~~~
CreateRegistrationRequest

Input:
- password, an opaque byte string containing the client's password.

Output:
- request, a RegistrationRequest structure.
- blind, an OPRF scalar value.

Exceptions:
- InvalidInputError, when Blind fails

def CreateRegistrationRequest(password):
  (blind, blinded_element) = Blind(password)
  blinded_message = SerializeElement(blinded_element)
  Create RegistrationRequest request with blinded_message
  return (request, blind)
~~~

### CreateRegistrationResponse {#create-reg-response}

To process the client's registration request, the server executes
the following function. This function can fail with a `DeriveKeyPairError`
error with negligible probability. In this case, application can
choose a new `credential_identifier` for this registration record
and re-run this function.

~~~
CreateRegistrationResponse

Input:
- request, a RegistrationRequest structure.
- server_public_key, the server's public key.
- credential_identifier, an identifier that uniquely represents the credential.
- oprf_seed, the seed of Nh bytes used by the server to generate an oprf_key.

Output:
- response, a RegistrationResponse structure.

Exceptions:
- DeserializeError, when OPRF element deserialization fails.
- DeriveKeyPairError, when OPRF key derivation fails.

def CreateRegistrationResponse(request, server_public_key,
                               credential_identifier, oprf_seed):
  seed = Expand(oprf_seed, concat(credential_identifier, "OprfKey"), Nok)
  (oprf_key, _) = DeriveKeyPair(seed, "OPAQUE-DeriveKeyPair")

  blinded_element = DeserializeElement(request.blinded_message)
  evaluated_element = BlindEvaluate(oprf_key, blinded_element)
  evaluated_message = SerializeElement(evaluated_element)

  Create RegistrationResponse response with (evaluated_message, server_public_key)
  return response
~~~

### FinalizeRegistrationRequest {#finalize-request}

To create the user record used for subsequent authentication and complete the
registration flow, the client executes the following function.

~~~
FinalizeRegistrationRequest

Input:
- password, an opaque byte string containing the client's password.
- blind, an OPRF scalar value.
- response, a RegistrationResponse structure.
- server_identity, the optional encoded server identity.
- client_identity, the optional encoded client identity.

Output:
- record, a RegistrationRecord structure.
- export_key, an additional client key.

Exceptions:
- DeserializeError, when OPRF element deserialization fails.

def FinalizeRegistrationRequest(password, blind, response, server_identity, client_identity):
  evaluated_element = DeserializeElement(response.evaluated_message)
  oprf_output = Finalize(password, blind, evaluated_element)

  stretched_oprf_output = Stretch(oprf_output)
  randomized_password = Extract("", concat(oprf_output, stretched_oprf_output))

  (envelope, client_public_key, masking_key, export_key) =
    Store(randomized_password, response.server_public_key,
          server_identity, client_identity)
  Create RegistrationRecord record with (client_public_key, masking_key, envelope)
  return (record, export_key)
~~~

See {{online-phase}} for details about the output `export_key` usage.

# Online Authenticated Key Exchange {#online-phase}

The generic outline of OPAQUE with a 3-message AKE protocol includes three messages:
`KE1`, `KE2`, and `KE3`, where `KE1` and `KE2` include key exchange shares, e.g., DH values, sent
by the client and server, respectively, and `KE3` provides explicit client authentication and
full forward security (without it, forward secrecy is only achieved against eavesdroppers,
which is insufficient for OPAQUE security).

This section describes the online authenticated key exchange protocol flow,
message encoding, and helper functions. This stage is composed of a concurrent
OPRF and key exchange flow. The key exchange protocol is authenticated using the
client and server credentials established during registration; see {{offline-phase}}.
In the end, the client proves its knowledge of the password, and both client and
server agree on (1) a mutually authenticated shared secret key and (2) any optional
application information exchange during the handshake.

In this stage, the client inputs the following values:

- password: The client's password.
- client_identity: The client identity, as described in {{client-material}}.

The server inputs the following values:

- server_private_key: The server's private key for the AKE protocol.
- server_public_key: The server's public key for the AKE protocol.
- server_identity: The server identity, as described in {{client-material}}.
- record: The `RegistrationRecord` object corresponding to the client's registration.
- credential_identifier: An identifier that uniquely represents the credential.
- oprf_seed: The seed used to derive per-client OPRF keys.

The client receives two outputs: a session secret and an export key. The export
key is only available to the client and may be used for additional
application-specific purposes, as outlined in {{export-key-usage}}. The output
`export_key` MUST NOT be used in any way before the protocol completes
successfully. See {{alternate-key-recovery}} for more details about this
requirement. The server receives a single output: a session secret matching the
client's.

The protocol runs as shown below:

~~~
  Client                                         Server
 ------------------------------------------------------
  ke1 = GenerateKE1(password)

                         ke1
              ------------------------->

  ke2 = GenerateKE2(server_identity, server_private_key,
                    server_public_key, record,
                    credential_identifier, oprf_seed, ke1)

                         ke2
              <-------------------------

    (ke3,
    session_key,
    export_key) = GenerateKE3(client_identity,
                               server_identity, ke2)

                         ke3
              ------------------------->

                       session_key = ServerFinish(ke3)
~~~

Both client and server may use implicit internal state objects to keep necessary
material for the OPRF and AKE, `client_state` and `server_state`, respectively.

The client state `ClientState` may have the following fields:


- password: The client's password.
- blind: The random blinding inverter returned by `Blind()`.
- client_ake_state: The `ClientAkeState` defined in {{ake-protocol}}.

The server state `ServerState` may have the following fields:

- server_ake_state: The `ServerAkeState` defined in {{ake-protocol}}.

The rest of this section describes these authenticated key exchange messages
and their parameters in more detail. {{ake-messages}} defines the structure of the
messages passed between client and server in the above setup. {{ake-functions}}
describes details of the functions and corresponding parameters mentioned above.
{{cred-retrieval}} discusses internal functions used for retrieving client
credentials, and {{ake-protocol}} discusses how these functions are used to execute
the authenticated key exchange protocol.

## AKE Messages {#ake-messages}

In this section, we define the `KE1`, `KE2`, and `KE3` structs that make up
the AKE messages used in the protocol. `KE1` is composed of a `CredentialRequest`
and `AuthRequest`, and `KE2` is composed of a `CredentialResponse`
and `AuthResponse`.

~~~
struct {
  uint8 client_nonce[Nn];
  uint8 client_keyshare[Npk];
} AuthRequest;
~~~

client_nonce: A fresh randomly generated nonce of length `Nn`.

client_keyshare: A serialized client ephemeral public key of fixed size `Npk`.

~~~
struct {
  CredentialRequest credential_request;
  AuthRequest auth_request;
} KE1;
~~~

credential_request: A `CredentialRequest` structure.

auth_request: An `AuthRequest` structure.

~~~
struct {
  uint8 server_nonce[Nn];
  uint8 server_keyshare[Npk];
  uint8 server_mac[Nm];
} AuthResponse;
~~~

server_nonce: A fresh randomly generated nonce of length `Nn`.

server_keyshare: A server ephemeral public key of fixed size `Npk`, where `Npk`
depends on the corresponding prime order group.

server_mac: An authentication tag computed over the handshake transcript
computed using `Km2`, defined below.

~~~
struct {
  CredentialResponse credential_response;
  AuthResponse auth_response;
} KE2;
~~~

credential_response: A `CredentialResponse` structure.

auth_response: An `AuthResponse` structure.

~~~
struct {
  uint8 client_mac[Nm];
} KE3;
~~~

client_mac: An authentication tag computed over the handshake transcript
of fixed size `Nm`, computed using `Km2`, defined below.

## AKE Functions {#ake-functions}

In this section, we define the main functions used to produce the AKE messages
in the protocol. Note that this section relies on definitions of subroutines defined
in later sections:

- `CreateCredentialRequest`, `CreateCredentialResponse`, `RecoverCredentials`
  defined in {{cred-retrieval}}
- `AuthClientStart`, `AuthServerRespond`, `AuthClientFinalize`, and `AuthServerFinalize`
  defined in {{ake-client}} and {{ake-server}}

### GenerateKE1

The `GenerateKE1` function begins the AKE protocol and produces the client's `KE1`
output for the server.

~~~
GenerateKE1

State:
- state, a ClientState structure.

Input:
- password, an opaque byte string containing the client's password.

Output:
- ke1, a KE1 message structure.

def GenerateKE1(password):
  request, blind = CreateCredentialRequest(password)
  state.password = password
  state.blind = blind
  ke1 = AuthClientStart(request)
  return ke1
~~~

### GenerateKE2

The `GenerateKE2` function continues the AKE protocol by processing the client's `KE1` message
and producing the server's `KE2` output.

~~~
GenerateKE2

State:
- state, a ServerState structure.

Input:
- server_identity, the optional encoded server identity, which is set to
  server_public_key if not specified.
- server_private_key, the server's private key.
- server_public_key, the server's public key.
- record, the client's RegistrationRecord structure.
- credential_identifier, an identifier that uniquely represents the credential.
- oprf_seed, the server-side seed of Nh bytes used to generate an oprf_key.
- ke1, a KE1 message structure.
- client_identity, the optional encoded client identity, which is set to
  client_public_key if not specified.

Output:
- ke2, a KE2 structure.

def GenerateKE2(server_identity, server_private_key, server_public_key,
               record, credential_identifier, oprf_seed, ke1, client_identity):
  credential_response = CreateCredentialResponse(ke1.credential_request, server_public_key, record,
    credential_identifier, oprf_seed)
  auth_response = AuthServerRespond(server_identity, server_private_key,
    client_identity, record.client_public_key, ke1, credential_response)
  Create KE2 ke2 with (credential_response, auth_response)
  return ke2
~~~

### GenerateKE3

The `GenerateKE3` function completes the AKE protocol for the client and
produces the client's `KE3` output for the server, as well as the `session_key`
and `export_key` outputs from the AKE.

~~~
GenerateKE3

State:
- state, a ClientState structure.

Input:
- client_identity, the optional encoded client identity, which is set
  to client_public_key if not specified.
- server_identity, the optional encoded server identity, which is set
  to server_public_key if not specified.
- ke2, a KE2 message structure.

Output:
- ke3, a KE3 message structure.
- session_key, the session's shared secret.
- export_key, an additional client key.

def GenerateKE3(client_identity, server_identity, ke2):
<<<<<<< HEAD
  (client_private_key, cleartext_credentials, server_public_key, export_key) =
=======
  (client_private_key, server_public_key, export_key) =
>>>>>>> d22c5442
    RecoverCredentials(state.password, state.blind, ke2.credential_response,
                       server_identity, client_identity)
  (ke3, session_key) =
    AuthClientFinalize(cleartext_credentials, client_private_key, ke2)
  return (ke3, session_key, export_key)
~~~

### ServerFinish

The `ServerFinish` function completes the AKE protocol for the server, yielding the `session_key`.
Since the OPRF is a two-message protocol, `KE3` has no element of the OPRF, and it, therefore,
invokes the AKE's `AuthServerFinalize` directly. The `AuthServerFinalize` function
takes `KE3` as input and MUST verify the client authentication material it contains
before the `session_key` value can be used. This verification is necessary to ensure
forward secrecy against active attackers.

~~~
ServerFinish

State:
- state, a ServerState structure.

Input:
- ke3, a KE3 structure.

Output:
- session_key, the shared session secret if and only if ke3 is valid.

def ServerFinish(ke3):
  return AuthServerFinalize(ke3)
~~~

This function MUST NOT return the `session_key` value if the client authentication
material is invalid, and may instead return an appropriate error message such as
ClientAuthenticationError, invoked from `AuthServerFinalize`.

## Credential Retrieval {#cred-retrieval}

This section describes the sub-protocol run during authentication to retrieve and
recover the client credentials.

### Credential Retrieval Messages

This section describes the `CredentialRequest` and `CredentialResponse` messages exchanged
between client and server to perform credential retrieval.

~~~
struct {
  uint8 blinded_message[Noe];
} CredentialRequest;
~~~

blinded_message: A serialized OPRF group element.

~~~
struct {
  uint8 evaluated_message[Noe];
  uint8 masking_nonce[Nn];
  uint8 masked_response[Npk + Nn + Nm];
} CredentialResponse;
~~~

evaluated_message: A serialized OPRF group element.

masking_nonce: A nonce used for the confidentiality of the
`masked_response` field.

masked_response: An encrypted form of the server's public key and the
client's `Envelope` structure.

### Credential Retrieval Functions

This section describes the `CreateCredentialRequest`, `CreateCredentialResponse`,
and `RecoverCredentials` functions used for credential retrieval.

#### CreateCredentialRequest {#create-credential-request}

The `CreateCredentialRequest` is used by the client to initiate the credential
retrieval process, and it produces a `CredentialRequest` message and OPRF state.
Like `CreateRegistrationRequest`, this function can fail with a InvalidInputError
error with negligibile probability. However, this should not occur since
registration (via `CreateRegistrationRequest`) will fail when provided the same
password input.

~~~
CreateCredentialRequest

Input:
- password, an opaque byte string containing the client's password.

Output:
- request, a CredentialRequest structure.
- blind, an OPRF scalar value.

Exceptions:
- InvalidInputError, when Blind fails

def CreateCredentialRequest(password):
  (blind, blinded_element) = Blind(password)
  blinded_message = SerializeElement(blinded_element)
  Create CredentialRequest request with blinded_message
  return (request, blind)
~~~

#### CreateCredentialResponse {#create-credential-response}

The `CreateCredentialResponse` function is used by the server to process the client's
`CredentialRequest` message and complete the credential retrieval process, producing
a `CredentialResponse`.

There are two scenarios to handle for the construction of a `CredentialResponse`
object: either the record for the client exists (corresponding to a properly
registered client), or it was never created (corresponding to a client that has
yet to register).

In the case of an existing record with the corresponding identifier
`credential_identifier`, the server invokes the following function to
produce a `CredentialResponse`:

~~~
CreateCredentialResponse

Input:
- request, a CredentialRequest structure.
- server_public_key, the public key of the server.
- record, an instance of RegistrationRecord which is the server's
  output from registration.
- credential_identifier, an identifier that uniquely represents the credential.
- oprf_seed, the server-side seed of Nh bytes used to generate an oprf_key.

Output:
- response, a CredentialResponse structure.

Exceptions:
- DeserializeError, when OPRF element deserialization fails.

def CreateCredentialResponse(request, server_public_key, record,
                             credential_identifier, oprf_seed):
  seed = Expand(oprf_seed, concat(credential_identifier, "OprfKey"), Nok)
  (oprf_key, _) = DeriveKeyPair(seed, "OPAQUE-DeriveKeyPair")

  blinded_element = DeserializeElement(request.blinded_message)
  evaluated_element = BlindEvaluate(oprf_key, blinded_element)
  evaluated_message = SerializeElement(evaluated_element)

  masking_nonce = random(Nn)
  credential_response_pad = Expand(record.masking_key,
                                   concat(masking_nonce, "CredentialResponsePad"),
                                   Npk + Nn + Nm)
  masked_response = xor(credential_response_pad,
                        concat(server_public_key, record.envelope))
  Create CredentialResponse response with (evaluated_message, masking_nonce, masked_response)
  return response
~~~

In the case of a record that does not exist and if client enumeration prevention is desired,
the server MUST respond to the credential request to fake the existence of the record.
The server SHOULD invoke the `CreateCredentialResponse` function with a fake client record
argument that is configured so that:

- `record.client_public_key` is set to a randomly generated public key of length `Npk`
- `record.masking_key` is set to a random byte string of length `Nh`
- `record.envelope` is set to the byte string consisting only of zeros of length `Nn + Nm`

It is RECOMMENDED that a fake client record is created once (e.g. as the first user record
of the application) and stored alongside legitimate client records. This allows servers to locate
the record in a time comparable to that of a legitimate client record.

Note that the responses output by either scenario are indistinguishable to an adversary
that is unable to guess the registered password for the client corresponding to `credential_identifier`.

#### RecoverCredentials {#recover-credentials}

The `RecoverCredentials` function is used by the client to process the server's
`CredentialResponse` message and produce the client's private key, server public
key, and the `export_key`.

~~~
RecoverCredentials

Input:
- password, an opaque byte string containing the client's password.
- blind, an OPRF scalar value.
- response, a CredentialResponse structure.
- server_identity, The optional encoded server identity.
- client_identity, The encoded client identity.

Output:
- client_private_key, the the encoded client private key for the AKE protocol.
- cleartext_credentials, a CleartextCredentials structure.
- server_public_key, the public key of the server.
- export_key, an additional client key.

Exceptions:
- DeserializeError, when OPRF element deserialization fails.

def RecoverCredentials(password, blind, response,
                       server_identity, client_identity):
  evaluated_element = DeserializeElement(response.evaluated_message)

  oprf_output = Finalize(password, blind, evaluated_element)
  stretched_oprf_output = Stretch(oprf_output)
  randomized_password = Extract("", concat(oprf_output, stretched_oprf_output))

  masking_key = Expand(randomized_password, "MaskingKey", Nh)
  credential_response_pad = Expand(masking_key,
                                   concat(response.masking_nonce, "CredentialResponsePad"),
                                   Npk + Nn + Nm)
  concat(server_public_key, envelope) = xor(credential_response_pad,
                                              response.masked_response)
<<<<<<< HEAD
  (client_private_key, cleartext_credentials, export_key) =
=======
  (client_private_key, export_key) =
>>>>>>> d22c5442
    Recover(randomized_password, server_public_key, envelope,
            server_identity, client_identity)

  return (client_private_key, cleartext_credentials, server_public_key, export_key)
~~~

## AKE Protocol {#ake-protocol}

This section describes the authenticated key exchange protocol for OPAQUE using
3DH, a 3-message AKE which satisfies the forward secrecy and KCI properties
discussed in {{security-considerations}}.

The client AKE state `ClientAkeState` mentioned in {{online-phase}} has the
following fields:

- client_secret: An opaque byte string of length `Nsk`.
- ke1: A value of type `KE1`.

The server AKE state `ServerAkeState` mentioned in {{online-phase}} has the
following fields:

- expected_client_mac: An opaque byte string of length `Nm`.
- session_key: An opaque byte string of length `Nx`.

{{ake-client}} and {{ake-server}} specify the inner workings of client and
server functions, respectively.

### Key Creation {#key-creation}

We assume the following functions to exist for all candidate groups in this
setting:

- DeriveAuthKeyPair(seed): Derive a private and public authentication key pair
  deterministically from the input `seed`. This function is implemented as
  DeriveKeyPair(seed, "OPAQUE-DeriveAuthKeyPair"), where DeriveKeyPair is
  as specified in {{OPRF, Section 3.2}}.
- GenerateAuthKeyPair(): Return a randomly generated private and public key
  pair. This can be implemented by invoking DeriveAuthKeyPair with `Nseed`
  random bytes as input.
- SerializeElement(element): A member function of the underlying group that
  maps `element` to a unique byte array, mirrored from the definition of the
  similarly-named function of the OPRF group described in
  {{OPRF, Section 2.1}}.

### Key Schedule Functions

This section contains functions used for the AKE key schedule.

#### Transcript Functions {#transcript-functions}

The OPAQUE-3DH key derivation procedures make use of the functions below,
re-purposed from TLS 1.3 {{?RFC8446}}.

~~~
Expand-Label(Secret, Label, Context, Length) =
    Expand(Secret, CustomLabel, Length)
~~~

Where CustomLabel is specified as:

~~~
struct {
  uint16 length = Length;
  opaque label<8..255> = "OPAQUE-" + Label;
  uint8 context<0..255> = Context;
} CustomLabel;

Derive-Secret(Secret, Label, Transcript-Hash) =
    Expand-Label(Secret, Label, Transcript-Hash, Nx)
~~~

Note that the `Label` parameter is not a NULL-terminated string.

OPAQUE-3DH can optionally include shared `context` information in the
transcript, such as configuration parameters or application-specific info, e.g.
"appXYZ-v1.2.3".

The OPAQUE-3DH key schedule requires a preamble, which is computed as follows.

~~~
Preamble

Parameters:
- context, optional shared context information.

Input:
- client_identity, the optional encoded client identity, which is set
  to client_public_key if not specified.
- ke1, a KE1 message structure.
- server_identity, the optional encoded server identity, which is set
  to server_public_key if not specified.
- credential_response, the corresponding field on the KE2 structure.
- server_nonce, the corresponding field on the AuthResponse structure.
- server_keyshare, the corresponding field on the AuthResponse structure.

Output:
- preamble, the protocol transcript with identities and messages.

def Preamble(client_identity, ke1, server_identity, ke2):
  preamble = concat("RFCXXXX",
                     I2OSP(len(context), 2), context,
                     I2OSP(len(client_identity), 2), client_identity,
                     ke1,
                     I2OSP(len(server_identity), 2), server_identity,
                     credential_response,
                     server_nonce,
                     server_keyshare)
  return preamble
~~~

#### Shared Secret Derivation

The OPAQUE-3DH shared secret derived during the key exchange protocol is
computed using the following helper function.

~~~
DeriveKeys

Input:
- ikm, input key material.
- preamble, the protocol transcript with identities and messages.

Output:
- Km2, a MAC authentication key.
- Km3, a MAC authentication key.
- session_key, the shared session secret.

def DeriveKeys(ikm, preamble):
  prk = Extract("", ikm)
  handshake_secret = Derive-Secret(prk, "HandshakeSecret", Hash(preamble))
  session_key = Derive-Secret(prk, "SessionKey", Hash(preamble))
  Km2 = Derive-Secret(handshake_secret, "ServerMAC", "")
  Km3 = Derive-Secret(handshake_secret, "ClientMAC", "")
  return (Km2, Km3, session_key)
~~~

### 3DH Client Functions {#ake-client}

The `AuthClientStart` function is used by the client to create a
`KE1` structure.

~~~
AuthClientStart

Parameters:
- Nn, the nonce length.

State:
- state, a ClientAkeState structure.

Input:
- credential_request, a CredentialRequest structure.

Output:
- ke1, a KE1 structure.

def AuthClientStart(credential_request):
  client_nonce = random(Nn)
  (client_secret, client_keyshare) = GenerateAuthKeyPair()
  Create AuthRequest auth_request with (client_nonce, client_keyshare)
  Create KE1 ke1 with (credential_request, auth_request)
  state.client_secret = client_secret
  state.ke1 = ke1
  return ke1
~~~

The `AuthClientFinalize` function is used by the client to create a `KE3`
message and output `session_key` using the server's `KE2` message and
recovered credential information.

~~~
AuthClientFinalize

State:
- state, a ClientAkeState structure.

Input:
- cleartext_credentials, a CleartextCredentials structure.
- client_private_key, the client's private key.
- ke2, a KE2 message structure.

Output:
- ke3, a KE3 structure.
- session_key, the shared session secret.

Exceptions:
- ServerAuthenticationError, the handshake fails.

def AuthClientFinalize(cleartext_credentials, client_private_key, ke2):

  dh1 = SerializeElement(state.client_secret * ke2.auth_response.server_keyshare)
  dh2 = SerializeElement(state.client_secret * cleartext_credentials.server_public_key)
  dh3 = SerializeElement(client_private_key  * ke2.auth_response.server_keyshare)
  ikm = concat(dh1, dh2, dh3)

  preamble = Preamble(cleartext_credentials.client_identity,
                      state.ke1,
                      cleartext_credentials.server_identity,
                      ke2.credential_response,
                      ke2.auth_response.server_nonce,
                      ke2.auth_response.server_keyshare)
  Km2, Km3, session_key = DeriveKeys(ikm, preamble)
  expected_server_mac = MAC(Km2, Hash(preamble))
  if !ct_equal(ke2.server_mac, expected_server_mac),
    raise ServerAuthenticationError
  client_mac = MAC(Km3, Hash(concat(preamble, expected_server_mac)))
  Create KE3 ke3 with client_mac
  return (ke3, session_key)
~~~

### 3DH Server Functions {#ake-server}

The `AuthServerRespond` function is used by the server to process the client's
`KE1` message and public credential information to create a `KE2` message.

~~~
AuthServerRespond

Parameters:
- Nn, the nonce length.

State:
- state, a ServerAkeState structure.

Input:
- server_identity, the optional encoded server identity, which is set to
  server_public_key if not specified.
- server_private_key, the server's private key.
- client_identity, the optional encoded client identity, which is set to
  client_public_key if not specified.
- client_public_key, the client's public key.
- ke1, a KE1 message structure.

Output:
- auth_response, an AuthResponse structure.

def AuthServerRespond(server_identity, server_private_key, client_identity,
                      client_public_key, ke1, credential_response):
  server_nonce = random(Nn)
  (server_private_keyshare, server_keyshare) = GenerateAuthKeyPair()
  preamble = Preamble(client_identity,
                      ke1,
                      server_identity,
                      credential_response,
                      server_nonce,
                      server_keyshare)

  dh1 = SerializeElement(server_private_keyshare * ke1.auth_request.client_keyshare)
  dh2 = SerializeElement(server_private_key * ke1.auth_request.client_keyshare)
  dh3 = SerializeElement(server_private_keyshare * client_public_key)
  ikm = concat(dh1, dh2, dh3)

  Km2, Km3, session_key = DeriveKeys(ikm, preamble)
  server_mac = MAC(Km2, Hash(preamble))
  expected_client_mac = MAC(Km3, Hash(concat(preamble, server_mac)))

  state.expected_client_mac = MAC(Km3, Hash(concat(preamble, server_mac)))
  state.session_key = session_key
  Create AuthResponse auth_response with (server_nonce, server_keyshare, server_mac)
  return auth_response
~~~

The `AuthServerFinalize` function is used by the server to process the client's
`KE3` message and output the final `session_key`.

~~~
AuthServerFinalize

State:
- state, a ServerAkeState structure.

Input:
- ke3, a KE3 structure.

Output:
- session_key, the shared session secret if and only if ke3 is valid.

Exceptions:
- ClientAuthenticationError, the handshake fails.

def AuthServerFinalize(ke3):
  if !ct_equal(ke3.client_mac, state.expected_client_mac):
    raise ClientAuthenticationError
  return state.session_key
~~~

# Configurations {#configurations}

An OPAQUE-3DH configuration is a tuple (OPRF, KDF, MAC, Hash, KSF, Group, Context)
such that the following conditions are met:

- The OPRF protocol uses the "base mode" variant of {{OPRF}} and implements
  the interface in {{dependencies}}. Examples include ristretto255-SHA512 and
  P256-SHA256.
- The KDF, MAC, and Hash functions implement the interfaces in {{dependencies}}.
  Examples include HKDF {{RFC5869}} for the KDF, HMAC {{!RFC2104}} for the MAC,
  and SHA-256 and SHA-512 for the Hash functions. If an extensible output function
  such as SHAKE128 {{FIPS202}} is used then the output length `Nh` MUST be chosen
  to align with the target security level of the OPAQUE configuration. For example,
  if the target security parameter for the configuration is 128-bits, then `Nh` SHOULD be at least 32 bytes.
- The KSF is determined by the application and implements the interface in
  {{dependencies}}. As noted, collision resistance is required. Examples for KSF
  include Argon2id {{?ARGON2=RFC9106}}, scrypt {{?SCRYPT=RFC7914}}, and PBKDF2
  {{?PBKDF2=RFC2898}} with fixed parameter choices. See {{app-considerations}}
  for more information about this choice of function.
- The Group mode identifies the group used in the OPAQUE-3DH AKE. This SHOULD
  match that of the OPRF. For example, if the OPRF is ristretto255-SHA512,
  then Group SHOULD be ristretto255.

Context is the shared parameter used to construct the preamble in {{transcript-functions}}.
This parameter SHOULD include any application-specific configuration information or
parameters that are needed to prevent cross-protocol or downgrade attacks.

Absent an application-specific profile, the following configurations are RECOMMENDED:

- ristretto255-SHA512, HKDF-SHA-512, HMAC-SHA-512, SHA-512,
    Argon2id(S = zeroes(16), p = 4, T = Nh, m = 2^21, t = 1, v = 0x13, K = nil, X = nil, y = 2), ristretto255
- P256-SHA256, HKDF-SHA-256, HMAC-SHA-256, SHA-256,
    Argon2id(S = zeroes(16), p = 4, T = Nh, m = 2^21, t = 1, v = 0x13, K = nil, X = nil, y = 2), P-256

Future configurations may specify different combinations of dependent algorithms,
with the following considerations:

1. The size of AKE public and private keys -- `Npk` and `Nsk`, respectively -- must adhere
to the output length limitations of the KDF Expand function. If HKDF is used, this means
Npk, Nsk <= 255 * Nx, where Nx is the output size of the underlying hash function.
See {{RFC5869}} for details.
2. The output size of the Hash function SHOULD be long enough to produce a key for
MAC of suitable length. For example, if MAC is HMAC-SHA256, then `Nh` could be
32 bytes.

# Application Considerations {#app-considerations}

Beyond choosing an appropriate configuration, there are several parameters which
applications can use to control OPAQUE:

- Credential identifier: As described in {{offline-phase}}, this is a unique
  handle to the client's credential being stored. In applications where there are alternate
  client identities that accompany an account, such as a username or email address, this
  identifier can be set to those alternate values. For simplicity, applications may choose
  to set `credential_identifier` to be equal to `client_identity`. Applications
  MUST NOT use the same credential identifier for multiple clients.
- Context information: As described in {{configurations}}, applications may include
  a shared context string that is authenticated as part of the handshake. This parameter
  SHOULD include any configuration information or parameters that are needed to prevent
  cross-protocol or downgrade attacks. This context information is not sent over the
  wire in any key exchange messages. However, applications may choose to send it alongside
  key exchange messages if needed for their use case.
- Client and server identities: As described in {{client-material}}, clients
  and servers are identified with their public keys by default. However, applications
  may choose alternate identities that are pinned to these public keys. For example,
  servers may use a domain name instead of a public key as their identifier. Absent
  alternate notions of identity, applications SHOULD set these identities to nil
  and rely solely on public key information.
- Configuration and envelope updates: Applications may wish to update or change their
  configuration or other parameters which affect the client's RegistrationRecord over
  time. Some reasons for changing these are to use different cryptographic algorithms,
  e.g., a different KSF with improved parameters, or to update key material that is
  cryptographically bound to the RegistrationRecord, such as the server's public key
  (server_public_key). Any such change will require users to re-register to create a
  new RegistrationRecord. Supporting these types of updates can be helpful for applications
  which anticipate such changes in their deployment setting.
- Password hardening parameters: Key stretching is done to help prevent password disclosure
  in the event of server compromise; see {{key-stretch}}. There is no ideal or default
  set of parameters, though relevant specifications for KSFs give some reasonable
  defaults.
- Enumeration prevention: As described in {{create-credential-response}}, if servers
  receive a credential request for a non-existent client, they SHOULD respond with a
  "fake" response to prevent active client enumeration attacks. Servers that
  implement this mitigation SHOULD use the same configuration information (such as
  the oprf_seed) for all clients; see {{preventing-client-enumeration}}. In settings
  where this attack is not a concern, servers may choose to not support this functionality.

# Implementation Considerations {#implementation-considerations}

This section documents considerations for OPAQUE implementations. This includes
implementation safeguards and error handling considerations.

## Implementation Safeguards

Certain information created, exchanged, and processed in OPAQUE is sensitive.
Specifically, all private key material and intermediate values, along with the
outputs of the key exchange phase, are all secret. Implementations should not
retain these values in memory when no longer needed. Moreover, all operations,
particularly the cryptographic and group arithmetic operations, should be
constant-time and independent of the bits of any secrets. This includes any
conditional branching during the creation of the credential response, as needed
to mitigate client enumeration attacks.

As specified in {{offline-phase}} and {{online-phase}}, OPAQUE only requires
the client password as input to the OPRF for registration and authentication.
However, implementations can incorporate the client identity alongside the
password as input to the OPRF. This provides additional client-side entropy
which can supplement the entropy that should be introduced by the server during
an honest execution of the protocol. This also provides domain separation
between different clients that might otherwise share the same password.

Finally, note that online guessing attacks (against any aPAKE) can be done from
both the client side and the server side. In particular, a malicious server can
attempt to simulate honest responses to learn the client's password.
Implementations and deployments of OPAQUE SHOULD consider additional checks to
mitigate this type of attack: for instance, by ensuring that there is a
server-authenticated channel over which OPAQUE registration and login are run.

## Error Considerations

Some functions included in this specification are fallible. For example, the
authenticated key exchange protocol may fail because the client's password was
incorrect or the authentication check failed, yielding an error. The explicit
errors generated throughout this specification, along with conditions that lead
to each error, are as follows:

- EnvelopeRecoveryError: The envelope Recover function failed to produce any
  authentication key material; {{envelope-recovery}}.
- ServerAuthenticationError: The client failed to complete the authenticated
  key exchange protocol with the server; {{ake-client}}.
- ClientAuthenticationError: The server failed to complete the authenticated
  key exchange protocol with the client; {{ake-server}}.

Beyond these explicit errors, OPAQUE implementations can produce implicit errors.
For example, if protocol messages sent between client and server do not match
their expected size, an implementation should produce an error. More generally,
if any protocol message received from the peer is invalid, perhaps because the
message contains an invalid public key (indicated by the AKE DeserializeElement
function failing) or an invalid OPRF element (indicated by the OPRF DeserializeElement),
then an implementation should produce an error.

The errors in this document are meant as a guide for implementors. They are not an
exhaustive list of all the errors an implementation might emit. For example, an
implementation might run out of memory.

<!--
TODO(caw): As part of https://github.com/cfrg/draft-irtf-cfrg-opaque/issues/312, address
the failure case that occurs when Blind fails, noting that this is an exceptional case that
happens with negligible probability
-->

# Security Considerations {#security-considerations}

OPAQUE is defined as the composition of two functionalities: an OPRF and
an AKE protocol. It can be seen as a "compiler" for transforming any AKE
protocol (with KCI security and forward secrecy; see below)
into a secure aPAKE protocol. In OPAQUE, the client stores a secret private key at the
server during password registration and retrieves this key each time
it needs to authenticate to the server. The OPRF security properties
ensure that only the correct password can unlock the private key
while at the same time avoiding potential offline guessing attacks.
This general composability property provides great flexibility and
enables a variety of OPAQUE instantiations, from optimized
performance to integration with existing authenticated key exchange
protocols such as TLS.

## Notable Design Differences

[[RFC EDITOR: Please delete this section before publication.]]

The specification as written here differs from the original cryptographic design in {{JKX18}}
and the corresponding CFRG document {{I-D.krawczyk-cfrg-opaque-03}}, both of which were used
as input to the CFRG PAKE competition. This section describes these differences, including
their motivation and explanation as to why they preserve the provable security of OPAQUE based
on {{JKX18}}.

The following list enumerates important functional differences that were made
as part of the protocol specification process to address application or
implementation considerations.

- Clients construct envelope contents without revealing the password to the
  server, as described in {{offline-phase}}, whereas the servers construct
  envelopes in {{JKX18}}. This change adds to the security of the protocol.
  {{JKX18}} considered the case where the envelope was constructed by the
  server for reasons of compatibility with previous UC modeling. An upcoming
  paper analyzes the registration phase as specified in this document. This
  change was made to support registration flows where the client chooses the
  password and wishes to keep it secret from the server, and it is compatible
  with the variant in {{JKX18}} that was originally analyzed.
- Envelopes do not contain encrypted credentials. Instead, envelopes contain
  information used to derive client private key material for the AKE. This
  variant is also analyzed in the new paper referred to in the previous item.
  This change improves the assumption behind the protocol by getting rid of
  equivocality and random key robustness for the encryption function. The
  latter property is only required for authentication and achieved by a
  collision-resistant MAC. This change was made for two reasons. First, it
  reduces the number of bytes stored in envelopes, which is a helpful
  improvement for large applications of OPAQUE with many registered users.
  Second, it removes the need for client applications to generate authentication
  keys during registration. Instead, this responsibility is handled by OPAQUE,
  thereby simplifying the client interface to the protocol.
- Envelopes are masked with a per-user masking key as a way of preventing
  client enumeration attacks. See {{preventing-client-enumeration}} for more
  details. This extension is not needed for the security of OPAQUE as an aPAKE
  but only used to provide a defense against enumeration attacks. In the
  analysis, the masking key can be simulated as a (pseudo) random key. This
  change was made to support real-world use cases where client or user
  enumeration is a security (or privacy) risk.
- Per-user OPRF keys are derived from a client identity and cross-user PRF seed
  as a mitigation against client enumeration attacks. See
  {{preventing-client-enumeration}} for more details. The analysis of OPAQUE
  assumes OPRF keys of different users are independently random or
  pseudorandom. Deriving these keys via a single PRF (i.e., with a single
  cross-user key) applied to users' identities satisfies this assumption.
  This change was made to support real-world use cases where client or user
  enumeration is a security (or privacy) risk.
- The protocol outputs an export key for the client in addition to a shared
  session key that can be used for application-specific purposes. This key
  is a pseudorandom value independent of other values in the protocol and
  has no influence on the security analysis (it can be simulated with a
  random output). This change was made to support more application use cases
  for OPAQUE, such as the use of OPAQUE for end-to-end encrypted backups;
  see {{WhatsAppE2E}}.
- The protocol admits optional application-layer client and server identities.
  In the absence of these identities, the client and server are authenticated
  against their public keys. Binding authentication to identities is part
  of the AKE part of OPAQUE. The type of identities and their semantics
  are application dependent and independent of the protocol analysis. This
  change was made to simplify client and server interfaces to the protocol
  by removing the need to specify additional identities alongside their
  corresponding public authentication keys when not needed.
- The protocol admits application-specific context information configured
  out-of-band in the AKE transcript. This allows domain separation between
  different application uses of OPAQUE. This is a mechanism for the AKE
  component and is best practice for domain separation between different
  applications of the protocol. This change was made to allow different
  applications to use OPAQUE without the risk of cross-protocol attacks.
- Servers use a separate identifier for computing OPRF evaluations and
  indexing into the password file storage, called the credential_identifier.
  This allows clients to change their application-layer identity
  (client_identity) without inducing server-side changes, e.g., by changing
  an email address associated with a given account. This mechanism is part
  of the derivation of OPRF keys via a single PRF. As long as the derivation
  of different OPRF keys from a single OPRF has different PRF inputs, the
  protocol is secure. The choice of such inputs is up to the application.
- {{JKX18}} comments on a strong defense against essentially the only
  inherent remaining weakness of a "strong aPAKE", namely, offline
  dictionary attacks upon server compromise or honest-but-curious servers.
  The authors suggest implementing the OPRF phase as a Threshold OPRF {{TOPPSS}},
  effectively forcing an attacker to act online or to control at least t key
  shares, where t is the threshold number of shares necessary to recombine
  the secret OPRF key and run an offline dictionary attack. This implementation only affects the server and changes
  nothing for the client. However, this mechanism is out of scope for this document.

The following list enumerates notable differences and refinements from the original
cryptographic design in {{JKX18}} and the corresponding CFRG document
{{I-D.krawczyk-cfrg-opaque-03}} that were made to make this specification
suitable for interoperable implementations.

- {{JKX18}} used a generic prime-order group for the DH-OPRF and HMQV operations,
  and includes necessary prime-order subgroup checks when receiving attacker-controlled
  values over the wire. This specification instantiates the prime-order group used for
  3DH using prime-order groups based on elliptic curves, as described in
  {{I-D.irtf-cfrg-voprf, Section 2.1}}. This specification also delegates OPRF group
  choice and operations to {{!I-D.irtf-cfrg-voprf}}. As such, the prime-order group as used
  in the OPRF and 3DH as specified in this document both adhere to the requirements as
  {{JKX18}}.
- {{JKX18}} specified DH-OPRF (see Appendix B) to instantiate
  the OPRF functionality in the protocol. A critical part of DH-OPRF is the
  hash-to-group operation, which was not instantiated in the original analysis.
  However, the requirements for this operation were included. This specification
  instantiates the OPRF functionality based on the {{I-D.irtf-cfrg-voprf}}, which
  is identical to the DH-OPRF functionality in {{JKX18}} and, concretely, uses
  the hash-to-curve functions in {{?I-D.irtf-cfrg-hash-to-curve}}. All hash-to-curve
  methods in {{I-D.irtf-cfrg-hash-to-curve}} are compliant with the requirement
  in {{JKX18}}, namely, that the output be a member of the prime-order group.
- {{JKX18}} and {{I-D.krawczyk-cfrg-opaque-03}} both used HMQV as the AKE
  for the protocol. However, this document fully specifies 3DH instead of HMQV
  (though a sketch for how to instantiate OPAQUE using HMQV is included in {{hmqv-sketch}}).
  Since 3DH satisfies the essential requirements for the AKE as described in {{JKX18}}
  and {{I-D.krawczyk-cfrg-opaque-03}}, as recalled in {{security-analysis}}, this change
  preserves the overall security of the protocol. 3DH was chosen for its
  simplicity and ease of implementation.
- The DH-OPRF and HMQV instantiation of OPAQUE in {{JKX18}}, Figure 12 uses
  a different transcript than that which is described in this specification. In particular,
  the key exchange transcript specified in {{ake-protocol}} is a superset of the transcript
  as defined in {{JKX18}}. This was done to align with best practices, such as is
  done for key exchange protocols like TLS 1.3 {{RFC8446}}.
- Neither {{JKX18}} nor {{I-D.krawczyk-cfrg-opaque-03}} included wire format details for the
  protocol, which is essential for interoperability. This specification fills this
  gap by including such wire format details and corresponding test vectors; see {{test-vectors}}.

## Security Analysis {#security-analysis}

Jarecki et al. {{JKX18}} proved the security of OPAQUE
in a strong aPAKE model that ensures security against pre-computation attacks
and is formulated in the Universal Composability (UC) framework {{Canetti01}}
under the random oracle model. This assumes security of the OPRF
function and the underlying key exchange protocol. In turn, the
security of the OPRF protocol from {{OPRF}} is proven
in the random oracle model under the One-More Diffie-Hellman assumption {{JKKX16}}.

OPAQUE's design builds on a line of work initiated in the seminal
paper of Ford and Kaliski {{FK00}} and is based on the HPAKE protocol
of Xavier Boyen {{Boyen09}} and the (1,1)-PPSS protocol from Jarecki
et al. {{JKKX16}}. None of these papers considered security against
pre-computation attacks or presented a proof of aPAKE security
(not even in a weak model).

The KCI property required from AKE protocols for use with OPAQUE
states that knowledge of a party's private key does not allow an attacker
to impersonate others to that party. This is an important security
property achieved by most public-key based AKE protocols, including
protocols that use signatures or public key encryption for
authentication. It is also a property of many implicitly
authenticated protocols, e.g., HMQV, but not all of them. We also note that
key exchange protocols based on shared keys do not satisfy the KCI
requirement, hence they are not considered in the OPAQUE setting.
We note that KCI is needed to ensure a crucial property of OPAQUE: even upon
compromise of the server, the attacker cannot impersonate the client to the
server without first running an exhaustive dictionary attack.
Another essential requirement from AKE protocols for use in OPAQUE is to
provide forward secrecy (against active attackers).

## Related Protocols

Despite the existence of multiple designs for (PKI-free) aPAKE protocols,
none of these protocols are secure against pre-computation attacks.
This includes protocols that have recent analyses in the UC model such
as AuCPace {{AuCPace}} and SPAKE2+ {{SPAKE2plus}}. In particular, none
of these protocols can use the standard technique against pre-computation
that combines secret random values ("salt") into the one-way password mappings.
Either these protocols do not use a salt at all or, if they do, they
transmit the salt from server to client in the clear, hence losing the
secrecy of the salt and its defense against pre-computation.

We note that as shown in {{JKX18}}, these protocols, and any aPAKE
in the model from {{GMR06}}, can be converted into an aPAKE secure against
pre-computation attacks at the expense of an additional OPRF execution.

Beyond AuCPace and SPAKE2+, the most widely deployed PKI-free aPAKE is SRP {{?RFC2945}},
which is vulnerable to pre-computation attacks, lacks proof of security, and is
less efficient than OPAQUE. Moreover, SRP requires a ring as it mixes addition and
multiplication operations, and thus does not work over standard elliptic curves.
OPAQUE is therefore a suitable replacement for applications that use SRP.

## Identities {#identities}

AKE protocols generate keys that need to be uniquely and verifiably bound to a pair
of identities. In the case of OPAQUE, those identities correspond to client_identity and server_identity.
Thus, it is essential for the parties to agree on such identities, including an
agreed bit representation of these identities as needed.

Applications may have different policies about how and when identities are
determined. A natural approach is to tie client_identity to the identity the server uses
to fetch the envelope (hence determined during password registration) and to tie server_identity
to the server identity used by the client to initiate an offline password
registration or online authenticated key exchange session. server_identity and client_identity can also
be part of the envelope or be tied to the parties' public keys. In principle, identities
may change across different sessions as long as there is a policy that
can establish if the identity is acceptable or not to the peer. However, we note
that the public keys of both the server and the client must always be those defined
at the time of password registration.

The client identity (client_identity) and server identity (server_identity) are
optional parameters that are left to the application to designate as aliases for
the client and server. If the application layer does not supply values for these
parameters, then they will be omitted from the creation of the envelope
during the registration stage. Furthermore, they will be substituted with
client_identity = client_public_key and server_identity = server_public_key during
the authenticated key exchange stage.

The advantage of supplying a custom client_identity and server_identity (instead of simply relying
on a fallback to client_public_key and server_public_key) is that the client can then ensure that any
mappings between client_identity and client_public_key (and server_identity and server_public_key)
are protected by the authentication from the envelope. Then, the client can verify that the
client_identity and server_identity contained in its envelope match the client_identity
and server_identity supplied by the server.

However, if this extra layer of verification is unnecessary for the application, then simply
leaving client_identity and server_identity unspecified (and using client_public_key and
server_public_key instead) is acceptable.

## Export Key Usage {#export-key-usage}

The export key can be used (separately from the OPAQUE protocol) to provide
confidentiality and integrity to other data which only the client should be
able to process. For instance, if the server is expected to maintain any
client-side secrets which require a password to access, then this export key
can be used to encrypt these secrets so that they remain hidden from the
server.

## Static Diffie-Hellman Oracles

While one can expect the practical security of the OPRF function (namely,
the hardness of computing the function without knowing the key) to be in the
order of computing discrete logarithms or solving Diffie-Hellman, Brown and
Gallant {{BG04}} and Cheon {{Cheon06}} show an attack that slightly improves
on generic attacks. For typical curves, the attack requires an infeasible
number of calls to the OPRF or results in insignificant security loss;
see {{OPRF}} for more information. For OPAQUE, these attacks
are particularly impractical as they translate into an infeasible number of
failed authentication attempts directed at individual users.

## Input Validation {#validation}

Both client and server MUST validate the other party's public key(s) used
for the execution of OPAQUE. This includes the keys shared during the
offline registration phase, as well as any keys shared during the online
key agreement phase. The validation procedure varies depending on the
type of key. For example, for OPAQUE instantiations
using 3DH with P-256, P-384, or P-521 as the underlying group, validation
is as specified in Section 5.6.2.3.4 of {{keyagreement}}. This includes
checking that the coordinates are in the correct range, that the point
is on the curve, and that the point is not the point at infinity.
Additionally, validation MUST ensure the Diffie-Hellman shared secret is
not the point at infinity.

## OPRF Key Stretching {#key-stretch}

Applying a key stretching function to the output of the OPRF greatly increases the cost of an offline
attack upon the compromise of the credential file at the server. Applications
SHOULD select parameters for the KSF that balance cost and complexity across
all possible client implementations and deployments. Note that in OPAQUE, the
key stretching function is executed by the client, as opposed to the server in
traditional password hashing scenarios. This means that applications must consider
a tradeoff between the performance of the protocol on clients (specifically low-end
devices) and protection against offline attacks after a server compromise.

## Client Enumeration {#preventing-client-enumeration}

Client enumeration refers to attacks where the attacker tries to learn
extra information about the behavior of clients that have registered with
the server. There are two types of attacks we consider:

1) An attacker tries to learn whether a given client identity is registered
with a server, and
2) An attacker tries to learn whether a given client identity has recently
completed registration, re-registered (e.g. after a password change), or
changed its identity.

OPAQUE prevents these attacks during the authentication flow. The first is
prevented by requiring servers to act with unregistered client identities in a
way that is indistinguishable from their behavior with existing registered clients.
Servers do this by simulating a fake CredentialResponse as specified in
{{create-credential-response}} for unregistered users, and also encrypting
CredentialResponse using a masking key. In this way, real and fake CredentialResponse
messages are indistinguishable from one another.
Implementations must also take care to avoid side-channel leakage (e.g., timing
attacks) from helping differentiate these operations from a regular server
response. Note that this may introduce possible abuse vectors since the
server's cost of generating a CredentialResponse is less than that of the
client's cost of generating a CredentialRequest. Server implementations
may choose to forego the construction of a simulated credential response
message for an unregistered client if these client enumeration attacks can
be mitigated through other application-specific means or are otherwise not
applicable for their threat model.

Preventing the second type of attack requires the server to supply a
credential_identifier value for a given client identity, consistently between
the registration response and credential response; see {{create-reg-response}}
and {{create-credential-response}}. Note that credential_identifier can be set
to client_identity for simplicity.

In the event of a server compromise that results in a re-registration of
credentials for all compromised clients, the oprf_seed value MUST be resampled,
resulting in a change in the oprf_key value for each client. Although this
change can be detected by an adversary, it is only leaked upon password rotation
after the exposure of the credential files, and equally affects all registered
clients.

Finally, applications must use the same key recovery mechanism when using this
prevention throughout their lifecycle. The envelope size may vary between
mechanisms, so a switch could then be detected.

OPAQUE does not prevent either type of attack during the registration flow.
Servers necessarily react differently during the registration flow between
registered and unregistered clients. This allows an attacker to use the server's
response during registration as an oracle for whether a given client identity is
registered. Applications should mitigate against this type of attack by rate
limiting or otherwise restricting the registration flow.

## Protecting the Registration Masking Key

The user enumeration prevention method described in this documents uses a symmetric
encryption key generated by the client on registration that is sent to the server over
an authenticated channel, such as one provided by TLS {{RFC8446}}. In the event that this
channel is compromised, this encryption key could be leaked to an attacker.

One mitigation against this threat is to additionally encrypt the `RegistrationRecord`
sent from client to server at the application layer using public key encryption, e.g.,
with HPKE {{?RFC9180}}.
However, the details of this mechanism are out of scope
of this document.

## Password Salt and Storage Implications

In OPAQUE, the OPRF key acts as the secret salt value that ensures the infeasibility
of pre-computation attacks. No extra salt value is needed. Also, clients never
disclose their passwords to the server, even during registration. Note that a corrupted
server can run an exhaustive offline dictionary attack to validate guesses for the client's
password; this is inevitable in any aPAKE protocol. Furthermore, if the server does not
sample this OPRF key with sufficiently high entropy, or if it is not kept hidden from an
adversary, then any derivatives from the client's password may also be susceptible to an
offline dictionary attack to recover the original password.

Some applications may require learning the client's password for enforcing password
rules. Doing so invalidates this important security property of OPAQUE and is
NOT RECOMMENDED. Applications should move such checks to the client. Note that
limited checks at the server are possible to implement, e.g., detecting repeated
passwords.

## AKE Private Key Storage

Server implementations of OPAQUE do not need access to the raw AKE private key. They only require
the ability to compute shared secrets as specified in {{key-schedule-functions}}. Thus, applications
may store the server AKE private key in a Hardware Security Module (HSM) or
similar. Upon compromise of the OPRF seed and client envelopes, this would prevent an
attacker from using this data to mount a server spoofing attack. Supporting implementations
need to consider allowing separate AKE and OPRF algorithms in cases where the HSM is
incompatible with the OPRF algorithm.

# IANA Considerations

This document makes no IANA requests.

--- back

# Acknowledgments

The OPAQUE protocol and its analysis is the joint work of the author with Stanislaw
Jarecki and Jiayu Xu. We are indebted to the OPAQUE reviewers during CFRG's
aPAKE selection process, particularly Julia Hesse and Bjorn Tackmann.
This draft has benefited from comments by multiple people. Special thanks
to Richard Barnes, Dan Brown, Eric Crockett, Paul Grubbs, Fredrik Kuivinen,
Payman Mohassel, Jason Resch, Greg Rubin, and Nick Sullivan.

# Alternate Key Recovery Mechanisms {#alternate-key-recovery}

Client authentication material can be stored and retrieved using different key
recovery mechanisms. Any key recovery mechanism that encrypts data
in the envelope MUST use an authenticated encryption scheme with random
key-robustness (or key-committing). Deviating from the key-robustness
requirement may open the protocol to attacks, e.g., {{LGR20}}.
This specification enforces this property by using a MAC over the envelope
contents.

We remark that export_key for authentication or encryption requires
no special properties from the authentication or encryption schemes
as long as export_key is used only after authentication material is successfully
recovered, i.e., after the MAC in RecoverCredentials passes verification.

# Alternate AKE Instantiations {#alternate-akes}

It is possible to instantiate OPAQUE with other AKEs, such as HMQV {{HMQV}} and SIGMA-I.
HMQV is similar to 3DH but varies in its key schedule. SIGMA-I uses digital signatures
rather than static DH keys for authentication. Specification of these instantiations is
left to future documents. A sketch of how these instantiations might change is included
in the next subsection for posterity.

OPAQUE may also be instantiated with any post-quantum (PQ) AKE protocol that has the message
flow above and security properties (KCI resistance and forward secrecy) outlined
in {{security-considerations}}. Note that such an instantiation is not quantum-safe unless
the OPRF is quantum-safe. However, an OPAQUE instantiation where the AKE is quantum-safe,
but the OPRF is not, would still ensure the confidentiality and integrity of application data encrypted
under session_key (or a key derived from it) with a quantum-safe encryption function.

## HMQV Instantiation Sketch {#hmqv-sketch}

An HMQV instantiation would work similar to OPAQUE-3DH, differing primarily in the key
schedule {{HMQV}}. First, the key schedule `preamble` value would use a different constant prefix
-- "HMQV" instead of "3DH" -- as shown below.

~~~
preamble = concat("HMQV",
                  I2OSP(len(client_identity), 2), client_identity,
                  KE1,
                  I2OSP(len(server_identity), 2), server_identity,
                  KE2.credential_response,
                  KE2.auth_response.server_nonce,
                  KE2.auth_response.server_keyshare)
~~~

Second, the IKM derivation would change. Assuming HMQV is instantiated with a cyclic
group of prime order p with bit length L, clients would compute `IKM` as follows:

~~~
u' = (eskU + u \* skU) mod p
IKM = (epkS \* pkS^s)^u'
~~~

Likewise, servers would compute `IKM` as follows:

~~~
s' = (eskS + s \* skS) mod p
IKM = (epkU \* pkU^u)^s'
~~~

In both cases, `u` would be computed as follows:

~~~
hashInput = concat(I2OSP(len(epkU), 2), epkU,
                   I2OSP(len(info), 2), info,
                   I2OSP(len("client"), 2), "client")
u = Hash(hashInput) mod L
~~~

Likewise, `s` would be computed as follows:

~~~
hashInput = concat(I2OSP(len(epkS), 2), epkS,
                   I2OSP(len(info), 2), info,
                   I2OSP(len("server"), 2), "server")
s = Hash(hashInput) mod L
~~~

Hash is the same hash function used in the main OPAQUE protocol for key derivation.
Its output length (in bits) must be at least L.

## SIGMA-I Instantiation Sketch

A SIGMA-I instantiation differs more drastically from OPAQUE-3DH since authentication
uses digital signatures instead of Diffie Hellman. In particular, both KE2 and KE3
would carry a digital signature, computed using the server and client private keys
established during registration, respectively, as well as a MAC, where the MAC is
computed as in OPAQUE-3DH.

The key schedule would also change. Specifically, the key schedule `preamble` value would
use a different constant prefix -- "SIGMA-I" instead of "3DH" -- and the `IKM` computation
would use only the ephemeral public keys exchanged between client and server.

# Test Vectors {#test-vectors}

This section contains real and fake test vectors for the OPAQUE-3DH specification.
Each real test vector in {{real-vectors}} specifies the configuration information,
protocol inputs, intermediate values computed during registration and authentication,
and protocol outputs.

Similarly, each fake test vector in {{fake-vectors}} specifies
the configuration information, protocol inputs, and protocol
outputs computed during the authentication of an unknown or unregistered user. Note that `masking_key`,
`client_private_key`, and `client_public_key` are used as additional inputs as described in
{{create-credential-response}}. `client_public_key` is used as the fake record's public key, and
`masking_key` for the fake record's masking key parameter.

All values are encoded in hexadecimal strings. The configuration information
includes the (OPRF, Hash, KSF, KDF, MAC, Group, Context) tuple, where the Group
matches that which is used in the OPRF. These test vectors were generated using
draft-21 of {{OPRF}}. The KSF used for each test vector is the identity function
(denoted Identity), which returns as output the input message supplied to the function
without any modification, i.e., msg = Stretch(msg).

## Real Test Vectors {#real-vectors}

### OPAQUE-3DH Real Test Vector 1

#### Configuration

~~~
OPRF: ristretto255-SHA512
Hash: SHA512
KSF: Identity
KDF: HKDF-SHA512
MAC: HMAC-SHA512
Group: ristretto255
Context: 4f50415155452d504f43
Nh: 64
Npk: 32
Nsk: 32
Nm: 64
Nx: 64
Nok: 32
~~~

#### Input Values

~~~
oprf_seed: f433d0227b0b9dd54f7c4422b600e764e47fb503f1f9a0f0a47c6606b0
54a7fdc65347f1a08f277e22358bbabe26f823fca82c7848e9a75661f4ec5d5c1989e
f
credential_identifier: 31323334
password: 436f7272656374486f72736542617474657279537461706c65
envelope_nonce: ac13171b2f17bc2c74997f0fce1e1f35bec6b91fe2e12dbd323d2
3ba7a38dfec
masking_nonce: 38fe59af0df2c79f57b8780278f5ae47355fe1f817119041951c80
f612fdfc6d
server_private_key: 47451a85372f8b3537e249d7b54188091fb18edde78094b43
e2ba42b5eb89f0d
server_public_key: b2fe7af9f48cc502d016729d2fe25cdd433f2c4bc904660b2a
382c9b79df1a78
server_nonce: 71cd9960ecef2fe0d0f7494986fa3d8b2bb01963537e60efb13981e
138e3d4a1
client_nonce: da7e07376d6d6f034cfa9bb537d11b8c6b4238c334333d1f0aebb38
0cae6a6cc
server_keyshare: c8c39f573135474c51660b02425bca633e339cec4e1acc69c94d
d48497fe4028
client_keyshare: 0c3a00c961fead8a16f818929cc976f0475e4f723519318b96f4
947a7a5f9663
server_private_keyshare: 2e842960258a95e28bcfef489cffd19d8ec99cc1375d
840f96936da7dbb0b40d
client_private_keyshare: 22c919134c9bdd9dc0c5ef3450f18b54820f43f646a9
5223bf4a85b2018c2001
blind_registration: 76cfbfe758db884bebb33582331ba9f159720ca8784a2a070
a265d9c2d6abe01
blind_login: 6ecc102d2e7a7cf49617aad7bbe188556792d4acd60a1a8a8d2b65d4
b0790308
~~~

#### Intermediate Values

~~~
client_public_key: 2ec892bdbf9b3e2ea834be9eb11f5d187e64ba661ec041c0a3
b66db8b7d6cc30
auth_key: 6cd32316f18d72a9a927a83199fa030663a38ce0c11fbaef82aa9003773
0494fc555c4d49506284516edd1628c27965b7555a4ebfed2223199f6c67966dde822
randomized_password: aac48c25ab036e30750839d31d6e73007344cb1155289fb7d329b
eb932e9adeea73d5d5c22a0ce1952f8aba6d66007615cd1698d4ac85ef1fcf150031d
1435d9
envelope: ac13171b2f17bc2c74997f0fce1e1f35bec6b91fe2e12dbd323d23ba7a3
8dfecb9dbe7d48cf714fc3533becab6faf60b783c94d258477eb74ecc453413bf61c5
3fd58f0fb3c1175410b674c02e1b59b2d729a865b709db3dc4ee2bb45703d5a8
handshake_secret: 562564da0d4efdc73cb6efbb454388dabfa5052d4e7e83f4d02
40c5afd8352881e762755c2f1a9110e36b05fe770f0f48658489c9730dcd365e6c2d4
049c8fe3
server_mac_key: 59473632c53a647f9f4ab4d6c3b81e241dd9cb19ca05f0eabed7e
593f0407ff57e7f060621e5e48d5291be600a1959fbecbc26d4a7157bd227a993c37b
645f73
client_mac_key: f2d019bad603b45b2ac50376279a0a37d097723b5405aa4fb20a5
9f60cdbdd52ec043372cedcdbbdb634c54483e1be51a88d13a5798180acb84c10b129
7069fd
oprf_key: 5d4c6a8b7c7138182afb4345d1fae6a9f18a1744afbcc3854f8f5a2b4b4
c6d05
~~~

#### Output Values

~~~
registration_request: 5059ff249eb1551b7ce4991f3336205bde44a105a032e74
7d21bf382e75f7a71
registration_response: 7408a268083e03abc7097fc05b587834539065e86fb0c7
b6342fcf5e01e5b019b2fe7af9f48cc502d016729d2fe25cdd433f2c4bc904660b2a3
82c9b79df1a78
registration_upload: 2ec892bdbf9b3e2ea834be9eb11f5d187e64ba661ec041c0
a3b66db8b7d6cc301ac5844383c7708077dea41cbefe2fa15724f449e535dd7dd562e
66f5ecfb95864eadddec9db5874959905117dad40a4524111849799281fefe3c51fa8
2785c5ac13171b2f17bc2c74997f0fce1e1f35bec6b91fe2e12dbd323d23ba7a38dfe
cb9dbe7d48cf714fc3533becab6faf60b783c94d258477eb74ecc453413bf61c53fd5
8f0fb3c1175410b674c02e1b59b2d729a865b709db3dc4ee2bb45703d5a8
KE1: c4dedb0ba6ed5d965d6f250fbe554cd45cba5dfcce3ce836e4aee778aa3cd44d
da7e07376d6d6f034cfa9bb537d11b8c6b4238c334333d1f0aebb380cae6a6cc0c3a0
0c961fead8a16f818929cc976f0475e4f723519318b96f4947a7a5f9663
KE2: 7e308140890bcde30cbcea28b01ea1ecfbd077cff62c4def8efa075aabcbb471
38fe59af0df2c79f57b8780278f5ae47355fe1f817119041951c80f612fdfc6dd6ec6
0bcdb26dc455ddf3e718f1020490c192d70dfc7e403981179d8073d1146a4f9aa1ced
4e4cd984c657eb3b54ced3848326f70331953d91b02535af44d9fe0610f003be80cb2
098357928c8ea17bb065af33095f39d4e0b53b1687f02d522d96bad4ca354293d5c40
1177ccbd302cf565b96c327f71bc9eaf2890675d2fbb71cd9960ecef2fe0d0f749498
6fa3d8b2bb01963537e60efb13981e138e3d4a1c8c39f573135474c51660b02425bca
633e339cec4e1acc69c94dd48497fe40287f33611c2cf0eef57adbf48942737d9421e
6b20e4b9d6e391d4168bf4bf96ea57aa42ad41c977605e027a9ef706a349f4b2919fe
3562c8e86c4eeecf2f9457d4
KE3: df9a13cd256091f90f0fcb2ef6b3411e4aebff07bb0813299c0ec7f5dedd33a7
681231a001a82f1dece1777921f42abfeee551ee34392e1c9743c5cc1dc1ef8c
export_key: 1ef15b4fa99e8a852412450ab78713aad30d21fa6966c9b8c9fb3262a
970dc62950d4dd4ed62598229b1b72794fc0335199d9f7fcc6eaedde92cc04870e63f
16
session_key: 8a0f9f4928fc0c3b5bb261c4b7b3997600405424a8128632e85a5667
b4b742484ed791933971be6d3fcf2b23c56b8e8f7e7edcae19a03b8fd87f5999fce12
9d2
~~~

### OPAQUE-3DH Real Test Vector 2

#### Configuration

~~~
OPRF: ristretto255-SHA512
Hash: SHA512
KSF: Identity
KDF: HKDF-SHA512
MAC: HMAC-SHA512
Group: ristretto255
Context: 4f50415155452d504f43
Nh: 64
Npk: 32
Nsk: 32
Nm: 64
Nx: 64
Nok: 32
~~~

#### Input Values

~~~
client_identity: 616c696365
server_identity: 626f62
oprf_seed: f433d0227b0b9dd54f7c4422b600e764e47fb503f1f9a0f0a47c6606b0
54a7fdc65347f1a08f277e22358bbabe26f823fca82c7848e9a75661f4ec5d5c1989e
f
credential_identifier: 31323334
password: 436f7272656374486f72736542617474657279537461706c65
envelope_nonce: ac13171b2f17bc2c74997f0fce1e1f35bec6b91fe2e12dbd323d2
3ba7a38dfec
masking_nonce: 38fe59af0df2c79f57b8780278f5ae47355fe1f817119041951c80
f612fdfc6d
server_private_key: 47451a85372f8b3537e249d7b54188091fb18edde78094b43
e2ba42b5eb89f0d
server_public_key: b2fe7af9f48cc502d016729d2fe25cdd433f2c4bc904660b2a
382c9b79df1a78
server_nonce: 71cd9960ecef2fe0d0f7494986fa3d8b2bb01963537e60efb13981e
138e3d4a1
client_nonce: da7e07376d6d6f034cfa9bb537d11b8c6b4238c334333d1f0aebb38
0cae6a6cc
server_keyshare: c8c39f573135474c51660b02425bca633e339cec4e1acc69c94d
d48497fe4028
client_keyshare: 0c3a00c961fead8a16f818929cc976f0475e4f723519318b96f4
947a7a5f9663
server_private_keyshare: 2e842960258a95e28bcfef489cffd19d8ec99cc1375d
840f96936da7dbb0b40d
client_private_keyshare: 22c919134c9bdd9dc0c5ef3450f18b54820f43f646a9
5223bf4a85b2018c2001
blind_registration: 76cfbfe758db884bebb33582331ba9f159720ca8784a2a070
a265d9c2d6abe01
blind_login: 6ecc102d2e7a7cf49617aad7bbe188556792d4acd60a1a8a8d2b65d4
b0790308
~~~

#### Intermediate Values

~~~
client_public_key: 2ec892bdbf9b3e2ea834be9eb11f5d187e64ba661ec041c0a3
b66db8b7d6cc30
auth_key: 6cd32316f18d72a9a927a83199fa030663a38ce0c11fbaef82aa9003773
0494fc555c4d49506284516edd1628c27965b7555a4ebfed2223199f6c67966dde822
randomized_password: aac48c25ab036e30750839d31d6e73007344cb1155289fb7d329b
eb932e9adeea73d5d5c22a0ce1952f8aba6d66007615cd1698d4ac85ef1fcf150031d
1435d9
envelope: ac13171b2f17bc2c74997f0fce1e1f35bec6b91fe2e12dbd323d23ba7a3
8dfec1ac902dc5589e9a5f0de56ad685ea8486210ef41449cd4d8712828913c5d2b68
0b2b3af4a26c765cff329bfb66d38ecf1d6cfa9e7a73c222c6efe0d9520f7d7c
handshake_secret: bc2abaa979af9cbb6859856b7d5d201a038fbdfa7e10f11d131
d3f8f6fc3b263bde4db6d2d9207d4648ff80415a276d5f157f9d37a3eade559db2e5f
3fa026b2
server_mac_key: 2420461c589866700b08c8818cbf390c872629a14cf32a264dad3
375f85f33188c8f04bdb71880b2d4613187a0e416808ab62b45858b88319882602371
ef5f75
client_mac_key: 156e4ab0b9f71ef994bbbb73928e6d14d7335cf9561f113d61ac6
b41fab35f9c72fe827d3c4d7dd91d8398ee619810e4f9286e6b32f329eb6b1476ce18
fa8500
oprf_key: 5d4c6a8b7c7138182afb4345d1fae6a9f18a1744afbcc3854f8f5a2b4b4
c6d05
~~~

#### Output Values

~~~
registration_request: 5059ff249eb1551b7ce4991f3336205bde44a105a032e74
7d21bf382e75f7a71
registration_response: 7408a268083e03abc7097fc05b587834539065e86fb0c7
b6342fcf5e01e5b019b2fe7af9f48cc502d016729d2fe25cdd433f2c4bc904660b2a3
82c9b79df1a78
registration_upload: 2ec892bdbf9b3e2ea834be9eb11f5d187e64ba661ec041c0
a3b66db8b7d6cc301ac5844383c7708077dea41cbefe2fa15724f449e535dd7dd562e
66f5ecfb95864eadddec9db5874959905117dad40a4524111849799281fefe3c51fa8
2785c5ac13171b2f17bc2c74997f0fce1e1f35bec6b91fe2e12dbd323d23ba7a38dfe
c1ac902dc5589e9a5f0de56ad685ea8486210ef41449cd4d8712828913c5d2b680b2b
3af4a26c765cff329bfb66d38ecf1d6cfa9e7a73c222c6efe0d9520f7d7c
KE1: c4dedb0ba6ed5d965d6f250fbe554cd45cba5dfcce3ce836e4aee778aa3cd44d
da7e07376d6d6f034cfa9bb537d11b8c6b4238c334333d1f0aebb380cae6a6cc0c3a0
0c961fead8a16f818929cc976f0475e4f723519318b96f4947a7a5f9663
KE2: 7e308140890bcde30cbcea28b01ea1ecfbd077cff62c4def8efa075aabcbb471
38fe59af0df2c79f57b8780278f5ae47355fe1f817119041951c80f612fdfc6dd6ec6
0bcdb26dc455ddf3e718f1020490c192d70dfc7e403981179d8073d1146a4f9aa1ced
4e4cd984c657eb3b54ced3848326f70331953d91b02535af44d9fea502150b67fe367
95dd8914f164e49f81c7688a38928372134b7dccd50e09f8fed9518b7b2f94835b3c4
fe4c8475e7513f20eb97ff0568a39caee3fd6251876f71cd9960ecef2fe0d0f749498
6fa3d8b2bb01963537e60efb13981e138e3d4a1c8c39f573135474c51660b02425bca
633e339cec4e1acc69c94dd48497fe4028c463164503598ea84fab9005b9cd51b7bb3
206fb22a412e8a86b9cb6ffca18f5ea6b4c24fdc94865e8bf74248e6be15b85b16041
40ffad2175f9518452d381af
KE3: a86ece659d90525e2476aa1756d313b067581cb7b0643b97be6b8ab8d0f10843
57e514ecfaff9dc18f6cca37da630545f0048393f16bc175eb819653ebc45b60
export_key: 1ef15b4fa99e8a852412450ab78713aad30d21fa6966c9b8c9fb3262a
970dc62950d4dd4ed62598229b1b72794fc0335199d9f7fcc6eaedde92cc04870e63f
16
session_key: 0968e91efeb702d6aa09023a9a79803332d8bd3442a79b8ad09490b9
267161013bf475bed945238a5e976ef7d7de7ff41ae30439fe2fc39758fb3e56f2683
e60
~~~

### OPAQUE-3DH Real Test Vector 3

#### Configuration

~~~
OPRF: P256-SHA256
Hash: SHA256
KSF: Identity
KDF: HKDF-SHA256
MAC: HMAC-SHA256
Group: P256_XMD:SHA-256_SSWU_RO_
Context: 4f50415155452d504f43
Nh: 32
Npk: 33
Nsk: 32
Nm: 32
Nx: 32
Nok: 32
~~~

#### Input Values

~~~
oprf_seed: 62f60b286d20ce4fd1d64809b0021dad6ed5d52a2c8cf27ae6582543a0
a8dce2
credential_identifier: 31323334
password: 436f7272656374486f72736542617474657279537461706c65
envelope_nonce: a921f2a014513bd8a90e477a629794e89fec12d12206dde662ebd
cf65670e51f
masking_nonce: 38fe59af0df2c79f57b8780278f5ae47355fe1f817119041951c80
f612fdfc6d
server_private_key: c36139381df63bfc91c850db0b9cfbec7a62e86d80040a41a
a7725bf0e79d5e5
server_public_key: 035f40ff9cf88aa1f5cd4fe5fd3da9ea65a4923a5594f84fd9
f2092d6067784874
server_nonce: 71cd9960ecef2fe0d0f7494986fa3d8b2bb01963537e60efb13981e
138e3d4a1
client_nonce: ab3d33bde0e93eda72392346a7a73051110674bbf6b1b7ffab8be4f
91fdaeeb1
server_keyshare: 020e67941e94deba835214421d2d8c90de9b0f7f925d11e2032c
e19b1832ae8e0f
client_keyshare: 03493f36ca12467d1f5eaaabea67ca31377c4869c1e9a62346b6
f01a991624b95d
server_private_keyshare: 9addab838c920fa7044f3a46b91ecaea24b0e7203992
8ee7d4c37a5b9bc17349
client_private_keyshare: 89d5a7e18567f255748a86beac13913df755a5adf776
d69e143147b545d22134
blind_registration: 411bf1a62d119afe30df682b91a0a33d777972d4f2daa4b34
ca527d597078153
blind_login: c497fddf6056d241e6cf9fb7ac37c384f49b357a221eb0a802c989b9
942256c1
~~~

#### Intermediate Values

~~~
client_public_key: 02dc91b178ba2c4bbf9b9403fca25457b906a7f507e59b6e70
3031e09114ba2be0
auth_key: 5bd4be1602516092dc5078f8d699f5721dc1720a49fb80d8e5c16377abd
0987b
randomized_password: 06be0a1a51d56557a3adad57ba29c5510565dcd8b5078fa319151
b9382258fb0
envelope: a921f2a014513bd8a90e477a629794e89fec12d12206dde662ebdcf6567
0e51fe155412cb432898eda63529c3b2633521f770cccbd25d7548a4e20665a45e65a
handshake_secret: c59197dd9269abfdb3037ea1c203a97627e2c0aa142000d1c3f
06a2c8713077d
server_mac_key: a431a5c1d3cb5772cbc66af0c2851e23dd9ad153a0c8b99081c7d
0d543173fde
client_mac_key: 7329ffd54df21db5532fce8794fca78b505fef9397aad28a424f6
ea3f97c51ca
oprf_key: 2dfb5cb9aa1476093be74ca0d43e5b02862a05f5d6972614d7433acdc66
f7f31
~~~

#### Output Values

~~~
registration_request: 029e949a29cfa0bf7c1287333d2fb3dc586c41aa652f507
0d26a5315a1b50229f8
registration_response: 0350d3694c00978f00a5ce7cd08a00547e4ab5fb5fc2b2
f6717cdaa6c89136efef035f40ff9cf88aa1f5cd4fe5fd3da9ea65a4923a5594f84fd
9f2092d6067784874
registration_upload: 02dc91b178ba2c4bbf9b9403fca25457b906a7f507e59b6e
703031e09114ba2be07f0ed53532d3ae8e505ecc70d42d2b814b6b0e48156def71ea0
29148b2803aafa921f2a014513bd8a90e477a629794e89fec12d12206dde662ebdcf6
5670e51fe155412cb432898eda63529c3b2633521f770cccbd25d7548a4e20665a45e
65a
KE1: 037342f0bcb3ecea754c1e67576c86aa90c1de3875f390ad599a26686cdfee6e
07ab3d33bde0e93eda72392346a7a73051110674bbf6b1b7ffab8be4f91fdaeeb1034
93f36ca12467d1f5eaaabea67ca31377c4869c1e9a62346b6f01a991624b95d
KE2: 0246da9fe4d41d5ba69faa6c509a1d5bafd49a48615a47a8dd4b0823cc147648
1138fe59af0df2c79f57b8780278f5ae47355fe1f817119041951c80f612fdfc6d2f0
c547f70deaeca54d878c14c1aa5e1ab405dec833777132eea905c2fbb12504a67dcbe
0e66740c76b62c13b04a38a77926e19072953319ec65e41f9bfd2ae2687bd3348bfe3
3cb0bb9864fdb3b307f7dd68a17f3f150074a0bfc830ab889717d71cd9960ecef2fe0
d0f7494986fa3d8b2bb01963537e60efb13981e138e3d4a1020e67941e94deba83521
4421d2d8c90de9b0f7f925d11e2032ce19b1832ae8e0fb5166145361a2c344d9737dd
5c826fede3bbfafa418ad379ce4fa65fbb15db6e
KE3: 272d04758b2b436bf0239ba7b9bd0a1686a9b6542ceaaf08732054beda956498
export_key: c3c9a1b0e33ac84dd83d0b7e8af6794e17e7a3caadff289fbd9dc769a
853c64b
session_key: a224790a010afc0a3f37e23c1b7a5cb7f9e73e3d9a924116510d97d8
0e2a1e0c
~~~

### OPAQUE-3DH Real Test Vector 4

#### Configuration

~~~
OPRF: P256-SHA256
Hash: SHA256
KSF: Identity
KDF: HKDF-SHA256
MAC: HMAC-SHA256
Group: P256_XMD:SHA-256_SSWU_RO_
Context: 4f50415155452d504f43
Nh: 32
Npk: 33
Nsk: 32
Nm: 32
Nx: 32
Nok: 32
~~~

#### Input Values

~~~
client_identity: 616c696365
server_identity: 626f62
oprf_seed: 62f60b286d20ce4fd1d64809b0021dad6ed5d52a2c8cf27ae6582543a0
a8dce2
credential_identifier: 31323334
password: 436f7272656374486f72736542617474657279537461706c65
envelope_nonce: a921f2a014513bd8a90e477a629794e89fec12d12206dde662ebd
cf65670e51f
masking_nonce: 38fe59af0df2c79f57b8780278f5ae47355fe1f817119041951c80
f612fdfc6d
server_private_key: c36139381df63bfc91c850db0b9cfbec7a62e86d80040a41a
a7725bf0e79d5e5
server_public_key: 035f40ff9cf88aa1f5cd4fe5fd3da9ea65a4923a5594f84fd9
f2092d6067784874
server_nonce: 71cd9960ecef2fe0d0f7494986fa3d8b2bb01963537e60efb13981e
138e3d4a1
client_nonce: ab3d33bde0e93eda72392346a7a73051110674bbf6b1b7ffab8be4f
91fdaeeb1
server_keyshare: 020e67941e94deba835214421d2d8c90de9b0f7f925d11e2032c
e19b1832ae8e0f
client_keyshare: 03493f36ca12467d1f5eaaabea67ca31377c4869c1e9a62346b6
f01a991624b95d
server_private_keyshare: 9addab838c920fa7044f3a46b91ecaea24b0e7203992
8ee7d4c37a5b9bc17349
client_private_keyshare: 89d5a7e18567f255748a86beac13913df755a5adf776
d69e143147b545d22134
blind_registration: 411bf1a62d119afe30df682b91a0a33d777972d4f2daa4b34
ca527d597078153
blind_login: c497fddf6056d241e6cf9fb7ac37c384f49b357a221eb0a802c989b9
942256c1
~~~

#### Intermediate Values

~~~
client_public_key: 02dc91b178ba2c4bbf9b9403fca25457b906a7f507e59b6e70
3031e09114ba2be0
auth_key: 5bd4be1602516092dc5078f8d699f5721dc1720a49fb80d8e5c16377abd
0987b
randomized_password: 06be0a1a51d56557a3adad57ba29c5510565dcd8b5078fa319151
b9382258fb0
envelope: a921f2a014513bd8a90e477a629794e89fec12d12206dde662ebdcf6567
0e51f4d7773a36a208a866301dbb2858e40dc5638017527cf91aef32d3848eebe0971
handshake_secret: 0ee4a82c4a34992f72bfbcb5d2ce64044477dfe200b9d8c92bf
1759b219b3485
server_mac_key: 77ebd7511216a51e9c2f3368ce6c1e40513f24b6f42085ef18e7f
737b427aab5
client_mac_key: e48e2064cf570dbd18eb42550d4459c58ac4ae4e28881d1aefbab
d668f7f1df9
oprf_key: 2dfb5cb9aa1476093be74ca0d43e5b02862a05f5d6972614d7433acdc66
f7f31
~~~

#### Output Values

~~~
registration_request: 029e949a29cfa0bf7c1287333d2fb3dc586c41aa652f507
0d26a5315a1b50229f8
registration_response: 0350d3694c00978f00a5ce7cd08a00547e4ab5fb5fc2b2
f6717cdaa6c89136efef035f40ff9cf88aa1f5cd4fe5fd3da9ea65a4923a5594f84fd
9f2092d6067784874
registration_upload: 02dc91b178ba2c4bbf9b9403fca25457b906a7f507e59b6e
703031e09114ba2be07f0ed53532d3ae8e505ecc70d42d2b814b6b0e48156def71ea0
29148b2803aafa921f2a014513bd8a90e477a629794e89fec12d12206dde662ebdcf6
5670e51f4d7773a36a208a866301dbb2858e40dc5638017527cf91aef32d3848eebe0
971
KE1: 037342f0bcb3ecea754c1e67576c86aa90c1de3875f390ad599a26686cdfee6e
07ab3d33bde0e93eda72392346a7a73051110674bbf6b1b7ffab8be4f91fdaeeb1034
93f36ca12467d1f5eaaabea67ca31377c4869c1e9a62346b6f01a991624b95d
KE2: 0246da9fe4d41d5ba69faa6c509a1d5bafd49a48615a47a8dd4b0823cc147648
1138fe59af0df2c79f57b8780278f5ae47355fe1f817119041951c80f612fdfc6d2f0
c547f70deaeca54d878c14c1aa5e1ab405dec833777132eea905c2fbb12504a67dcbe
0e66740c76b62c13b04a38a77926e19072953319ec65e41f9bfd2ae268d7f10604202
1c80300e4c6f585980cf39fc51a4a6bba41b0729f9b240c729e5671cd9960ecef2fe0
d0f7494986fa3d8b2bb01963537e60efb13981e138e3d4a1020e67941e94deba83521
4421d2d8c90de9b0f7f925d11e2032ce19b1832ae8e0fdca637d2a5390f4c809a67b4
6977c536fe9f643f703178a17a413d14e4bb523c
KE3: 298cd0077d018f122bc95d706e5fef06537814c567f08d5e40b0c0ae918f9287
export_key: c3c9a1b0e33ac84dd83d0b7e8af6794e17e7a3caadff289fbd9dc769a
853c64b
session_key: 0c59872e9bcdde274f4f52f6ba0fd1acca211d6eb7db98677b457a73
9ef1f0d8
~~~

## Fake Test Vectors {#fake-vectors}

### OPAQUE-3DH Fake Test Vector 1

#### Configuration

~~~
OPRF: ristretto255-SHA512
Hash: SHA512
KSF: Identity
KDF: HKDF-SHA512
MAC: HMAC-SHA512
Group: ristretto255
Context: 4f50415155452d504f43
Nh: 64
Npk: 32
Nsk: 32
Nm: 64
Nx: 64
Nok: 32
~~~

#### Input Values

~~~
client_identity: 616c696365
server_identity: 626f62
oprf_seed: 743fc168d1f826ad43738933e5adb23da6fb95f95a1b069f0daa0522d0
a78b617f701fc6aa46d3e7981e70de7765dfcd6b1e13e3369a582eb8dc456b10aa53b
0
credential_identifier: 31323334
masking_nonce: 9c035896a043e70f897d87180c543e7a063b83c1bb728fbd189c61
9e27b6e5a6
client_private_key: 2b98980aa95ab53a0f39f0291903d2fdf04b00c167f081416
9922df873002409
client_public_key: 84f43f9492e19c22d8bdaa4447cc3d4db1cdb5427a9f852c47
07921212c36251
server_private_key: c788585ae8b5ba2942b693b849be0c0426384e41977c18d2e
81fbe30fd7c9f06
server_public_key: 825f832667480f08b0c9069da5083ac4d0e9ee31b49c4e0310
031fea04d52966
server_nonce: 1e10f6eeab2a7a420bf09da9b27a4639645622c46358de9cf7ae813
055ae2d12
server_keyshare: 5236e2e06d49f0b496db2a786f6ee1016f15b4fd6c0dbd95d6b1
17055d914157
server_private_keyshare: 6d8fba9741a357584770f85294430bce2252fe212a8a
372152a73c7ffe414503
masking_key: 39ebd51f0e39a07a1c2d2431995b0399bca9996c5d10014d6ebab445
3dc10ce5cef38ed3df6e56bfff40c2d8dd4671c2b4cf63c3d54860f31fe40220d690b
b71
KE1: b0a26dcaca2230b8f5e4b1bcab9c84b586140221bb8b2848486874b0be448905
42d4e61ed3f8d64cdd3b9d153343eca15b9b0d5e388232793c6376bd2d9cfd0a0e4ed
8bcc15f3dd01a30365c97c0c0de0a3dd3fbf5d3cbec55fb6ac1d3bf740f
~~~

#### Output Values

~~~
KE2: 928f79ad8df21963e91411b9f55165ba833dea918f441db967cdc09521d22925
9c035896a043e70f897d87180c543e7a063b83c1bb728fbd189c619e27b6e5a632b5a
b1bff96636144faa4f9f9afaac75dd88ea99cf5175902ae3f3b2195693f165f11929b
a510a5978e64dcdabecbd7ee1e4380ce270e58fea58e6462d92964a1aaef72698bca1
c673baeb04cc2bf7de5f3c2f5553464552d3a0f7698a9ca7f9c5e70c6cb1f706b2f17
5ab9d04bbd13926e816b6811a50b4aafa9799d5ed7971e10f6eeab2a7a420bf09da9b
27a4639645622c46358de9cf7ae813055ae2d125236e2e06d49f0b496db2a786f6ee1
016f15b4fd6c0dbd95d6b117055d914157cb5e11625c701e642293ad32bfcf88da653
c9b6e71efc8a89607fd46ed5e7b9bf7cc7dbb997a4fd41194a04bcd0c5d88052e080a
2f02c68d8d9e9c0ce15c92ff
~~~

### OPAQUE-3DH Fake Test Vector 2

#### Configuration

~~~
OPRF: P256-SHA256
Hash: SHA256
KSF: Identity
KDF: HKDF-SHA256
MAC: HMAC-SHA256
Group: P256_XMD:SHA-256_SSWU_RO_
Context: 4f50415155452d504f43
Nh: 32
Npk: 33
Nsk: 32
Nm: 32
Nx: 32
Nok: 32
~~~

#### Input Values

~~~
client_identity: 616c696365
server_identity: 626f62
oprf_seed: bb1cd59e16ac09bc0cb6d528541695d7eba2239b1613a3db3ade77b362
80f725
credential_identifier: 31323334
masking_nonce: 9c035896a043e70f897d87180c543e7a063b83c1bb728fbd189c61
9e27b6e5a6
client_private_key: d423b87899fc61d014fc8330a4e26190fcfa470a3afe59243
24294af7dbbc1dd
client_public_key: 03b81708eae026a9370616c22e1e8542fe9dbebd36ce8a2661
b708e9628f4a57fc
server_private_key: 34fbe7e830be1fe8d2187c97414e3826040cbe49b893b6422
9bab5e85a5888c7
server_public_key: 0221e034c0e202fe883dcfc96802a7624166fed4cfcab4ae30
cf5f3290d01c88bf
server_nonce: 1e10f6eeab2a7a420bf09da9b27a4639645622c46358de9cf7ae813
055ae2d12
server_keyshare: 03f42965d5bcba2a590a49eb2418061effe40b5c29a34b8e5163
e0ef32044b2e4c
server_private_keyshare: 1a2a0ff27f3ca75221378a2a21fe5222ce0b439452f8
70475857a34197ba8f6d
masking_key: caecc6ccb4cae27cb54d8f3a1af1bac52a3d53107ce08497cdd362b1
992e4e5e
KE1: 0396875da2b4f7749bba411513aea02dc514a48d169d8a9531bd61d3af3fa9ba
ae42d4e61ed3f8d64cdd3b9d153343eca15b9b0d5e388232793c6376bd2d9cfd0a039
94d4f1221bfd205063469e92ea4d492f7cc76a327223633ab74590c30cf7285
~~~

#### Output Values

~~~
KE2: 0201198dcd13f9792eb75dcfa815f61b049abfe2e3e9456d4bbbceec5f442efd
049c035896a043e70f897d87180c543e7a063b83c1bb728fbd189c619e27b6e5a6fac
da65ce0a97b9085e7af07f61fd3fdd046d257cbf2183ce8766090b8041a8bf28d79dd
4c9031ddc75bb6ddb4c291e639937840e3d39fc0d5a3d6e7723c09f7945df485bcf9a
efe3fe82d149e84049e259bb5b33d6a2ff3b25e4bfb7eff0962821e10f6eeab2a7a42
0bf09da9b27a4639645622c46358de9cf7ae813055ae2d1203f42965d5bcba2a590a4
9eb2418061effe40b5c29a34b8e5163e0ef32044b2e4c196137813ed8ec48627f0b0d
90d9427f4ec137f8360769df167c25836eae5d91
~~~<|MERGE_RESOLUTION|>--- conflicted
+++ resolved
@@ -1165,11 +1165,7 @@
 - export_key, an additional client key.
 
 def GenerateKE3(client_identity, server_identity, ke2):
-<<<<<<< HEAD
   (client_private_key, cleartext_credentials, server_public_key, export_key) =
-=======
-  (client_private_key, server_public_key, export_key) =
->>>>>>> d22c5442
     RecoverCredentials(state.password, state.blind, ke2.credential_response,
                        server_identity, client_identity)
   (ke3, session_key) =
@@ -1358,7 +1354,7 @@
 - client_identity, The encoded client identity.
 
 Output:
-- client_private_key, the the encoded client private key for the AKE protocol.
+- client_private_key, the encoded client private key for the AKE protocol.
 - cleartext_credentials, a CleartextCredentials structure.
 - server_public_key, the public key of the server.
 - export_key, an additional client key.
@@ -1380,11 +1376,7 @@
                                    Npk + Nn + Nm)
   concat(server_public_key, envelope) = xor(credential_response_pad,
                                               response.masked_response)
-<<<<<<< HEAD
   (client_private_key, cleartext_credentials, export_key) =
-=======
-  (client_private_key, export_key) =
->>>>>>> d22c5442
     Recover(randomized_password, server_public_key, envelope,
             server_identity, client_identity)
 
