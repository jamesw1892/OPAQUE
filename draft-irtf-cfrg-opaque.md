--- conflicted
+++ resolved
@@ -747,19 +747,10 @@
 
   cleartext_creds = CreateCleartextCredentials(server_public_key,
                       client_public_key, server_identity, client_identity)
-<<<<<<< HEAD
-6. expected_tag = MAC(auth_key, concat(envelope.nonce, cleartext_creds))
-7. If !ct_equal(envelope.auth_tag, expected_tag),
-     raise InvalidEnvelopeMACError
-8. Output (client_private_key, export_key)
-=======
   expected_tag = MAC(auth_key, concat(envelope.nonce, cleartext_creds))
-
-  if !ct_equal(envelope.auth_tag, expected_tag)
-    raise KeyRecoveryError
-
-  return (client_private_key, export_key)
->>>>>>> 5932199c
+  If !ct_equal(envelope.auth_tag, expected_tag),
+    raise InvalidEnvelopeMACError
+  Output (client_private_key, export_key)
 ~~~
 
 # Offline Registration {#offline-phase}
@@ -1504,25 +1495,14 @@
                    server_public_key, ke2):
   ikm = TripleDHIKM(state.client_secret, ke2.server_keyshare,
     state.client_secret, server_public_key, client_private_key, ke2.server_keyshare)
-<<<<<<< HEAD
-2. preamble = Preamble(client_identity, state.ke1, server_identity, ke2.inner_ke2)
-3. Km2, Km3, session_key = DeriveKeys(ikm, preamble)
-4. expected_server_mac = MAC(Km2, Hash(preamble))
-5. If !ct_equal(ke2.server_mac, expected_server_mac),
-     raise InvalidServerAkeMACError
-6. client_mac = MAC(Km3, Hash(concat(preamble, expected_server_mac))
-7. Create KE3 ke3 with client_mac
-8. Output (ke3, session_key)
-=======
   preamble = Preamble(client_identity, state.ke1, server_identity, ke2.inner_ke2)
   Km2, Km3, session_key = DeriveKeys(ikm, preamble)
   expected_server_mac = MAC(Km2, Hash(preamble))
-  if !ct_equal(ke2.server_mac, expected_server_mac),
-    raise HandshakeError
+  If !ct_equal(ke2.server_mac, expected_server_mac),
+    raise InvalidServerAkeMACError
   client_mac = MAC(Km3, Hash(concat(preamble, expected_server_mac))
   Create KE3 ke3 with client_mac
-  return (ke3, session_key)
->>>>>>> 5932199c
+  Output (ke3, session_key)
 ~~~
 
 ### 3DH Server Functions {#ake-server}
@@ -1580,17 +1560,10 @@
 Exceptions:
 - InvalidClientAkeMACError, when the handshake fails.
 
-<<<<<<< HEAD
 Steps:
-1. if !ct_equal(ke3.client_mac, state.expected_client_mac):
-2.    raise InvalidClientAkeMACError
-3. Output state.session_key
-=======
-def ServerFinish(ke3):
   if !ct_equal(ke3.client_mac, state.expected_client_mac):
-    raise HandshakeError
-  return state.session_key
->>>>>>> 5932199c
+     raise InvalidClientAkeMACError
+  Output state.session_key
 ~~~
 
 # Configurations {#configurations}
